/// ### Possible endpoints
///
/// Run the API thru the systemd service, or like:
///
/// ```BASH
/// ffplayout -l 127.0.0.1:8787
/// ```
///
/// For all endpoints an (Bearer) authentication is required.\
/// `{id}` represent the channel id, and at default is 1.
use std::{
    env,
    path::{Path, PathBuf},
    sync::{atomic::Ordering, Arc},
};

use actix_files;
use actix_multipart::Multipart;
use actix_web::{
    delete, get,
    http::{
        header::{ContentDisposition, DispositionType},
        StatusCode,
    },
    patch, post, put, web, HttpRequest, HttpResponse, Responder,
};
use actix_web_grants::{authorities::AuthDetails, proc_macro::protect};

use argon2::{
    password_hash::{rand_core::OsRng, PasswordHash, SaltString},
    Argon2, PasswordHasher, PasswordVerifier,
};
use chrono::{DateTime, Datelike, Local, NaiveDateTime, TimeDelta, TimeZone, Utc};
use log::*;
use path_clean::PathClean;
use regex::Regex;
use serde::{Deserialize, Serialize};
use sqlx::{Pool, Sqlite};
use tokio::{fs, sync::Mutex};

use crate::db::models::Role;
use crate::utils::{
    channels::{create_channel, delete_channel},
    config::{get_config, PlayoutConfig, Template},
    control::{control_state, send_message, ControlParams, Process, ProcessCtl},
    errors::ServiceError,
    files::{
        browser, create_directory, norm_abs_path, remove_file_or_folder, rename_file, upload,
        MoveObject, PathObject,
    },
    naive_date_time_from_str,
    playlist::{delete_playlist, generate_playlist, read_playlist, write_playlist},
    public_path, read_log_file, system, TextFilter,
};
use crate::{
    api::auth::{create_jwt, Claims},
    utils::advanced_config::AdvancedConfig,
    vec_strings,
};
use crate::{
    db::{
        handles,
        models::{Channel, TextPreset, User, UserMeta},
    },
    player::controller::ChannelController,
};
use crate::{
    player::utils::{
        get_data_map, get_date_range, import::import_file, sec_to_time, time_to_sec, JsonPlaylist,
    },
    utils::logging::MailQueue,
};

#[derive(Serialize)]
struct UserObj<T> {
    message: String,
    user: Option<T>,
}

#[derive(Debug, Deserialize, Serialize)]
pub struct DateObj {
    #[serde(default)]
    date: String,
}

#[derive(Debug, Deserialize, Serialize)]
struct FileObj {
    #[serde(default)]
    path: PathBuf,
}

#[derive(Debug, Default, Deserialize, Serialize)]
pub struct PathsObj {
    #[serde(default)]
    paths: Option<Vec<String>>,
    template: Option<Template>,
}

#[derive(Debug, Deserialize, Serialize)]
pub struct ImportObj {
    #[serde(default)]
    file: PathBuf,
    #[serde(default)]
    date: String,
}

#[derive(Debug, Deserialize, Clone)]
pub struct ProgramObj {
    #[serde(default = "time_after", deserialize_with = "naive_date_time_from_str")]
    start_after: NaiveDateTime,
    #[serde(default = "time_before", deserialize_with = "naive_date_time_from_str")]
    start_before: NaiveDateTime,
}

fn time_after() -> NaiveDateTime {
    let today = Utc::now();

    chrono::Local
        .with_ymd_and_hms(today.year(), today.month(), today.day(), 0, 0, 0)
        .unwrap()
        .naive_local()
}

fn time_before() -> NaiveDateTime {
    let today = Utc::now();

    chrono::Local
        .with_ymd_and_hms(today.year(), today.month(), today.day(), 23, 59, 59)
        .unwrap()
        .naive_local()
}

#[derive(Debug, Serialize)]
struct ProgramItem {
    source: String,
    start: String,
    title: Option<String>,
    r#in: f64,
    out: f64,
    duration: f64,
    category: String,
}

/// #### User Handling
///
/// **Login**
///
/// ```BASH
/// curl -X POST http://127.0.0.1:8787/auth/login/ -H "Content-Type: application/json" \
/// -d '{ "username": "<USER>", "password": "<PASS>" }'
/// ```
/// **Response:**
///
/// ```JSON
/// {
///     "id": 1,
///     "mail": "user@example.org",
///     "username": "<USER>",
///     "token": "<TOKEN>"
/// }
/// ```
#[post("/auth/login/")]
pub async fn login(
    pool: web::Data<Pool<Sqlite>>,
    credentials: web::Json<User>,
) -> Result<impl Responder, ServiceError> {
    let username = credentials.username.clone();
    let password = credentials.password.clone();

    match handles::select_login(&pool, &username).await {
        Ok(mut user) => {
            let role = handles::select_role(&pool, &user.role_id.unwrap_or_default()).await?;

            let pass_hash = user.password.clone();
            let cred_password = password.clone();

            user.password = "".into();

            let verified_password = web::block(move || {
                let hash = PasswordHash::new(&pass_hash)?;
                Argon2::default().verify_password(cred_password.as_bytes(), &hash)
            })
            .await?;

            if verified_password.is_ok() {
                let claims = Claims::new(
                    user.id,
                    user.channel_ids.clone().unwrap_or_default(),
                    username.clone(),
                    role.clone(),
                );

                if let Ok(token) = create_jwt(claims).await {
                    user.token = Some(token);
                };

                info!("user {} login, with role: {role}", username);

                Ok(web::Json(UserObj {
                    message: "login correct!".into(),
                    user: Some(user),
                })
                .customize()
                .with_status(StatusCode::OK))
            } else {
                error!("Wrong password for {username}!");

                Ok(web::Json(UserObj {
                    message: "Wrong password!".into(),
                    user: None,
                })
                .customize()
                .with_status(StatusCode::FORBIDDEN))
            }
        }
        Err(e) => {
            error!("Login {username} failed! {e}");
            Ok(web::Json(UserObj {
                message: format!("Login {username} failed!"),
                user: None,
            })
            .customize()
            .with_status(StatusCode::BAD_REQUEST))
        }
    }
}

/// From here on all request **must** contain the authorization header:\
/// `"Authorization: Bearer <TOKEN>"`
/// **Get current User**
///
/// ```BASH
/// curl -X GET 'http://127.0.0.1:8787/api/user' -H 'Content-Type: application/json' \
/// -H 'Authorization: Bearer <TOKEN>'
/// ```
#[get("/user")]
#[protect(
    any("Role::GlobalAdmin", "Role::ChannelAdmin", "Role::User"),
    ty = "Role"
)]
async fn get_user(
    pool: web::Data<Pool<Sqlite>>,
    user: web::ReqData<UserMeta>,
) -> Result<impl Responder, ServiceError> {
    match handles::select_user(&pool, user.id).await {
        Ok(user) => Ok(web::Json(user)),
        Err(e) => {
            error!("{e}");
            Err(ServiceError::InternalServerError)
        }
    }
}

/// **Get User by ID**
///
/// ```BASH
/// curl -X GET 'http://127.0.0.1:8787/api/user/2' -H 'Content-Type: application/json' \
/// -H 'Authorization: Bearer <TOKEN>'
/// ```
#[get("/user/{id}")]
#[protect("Role::GlobalAdmin", ty = "Role")]
async fn get_by_name(
    pool: web::Data<Pool<Sqlite>>,
    id: web::Path<i32>,
) -> Result<impl Responder, ServiceError> {
    match handles::select_user(&pool, *id).await {
        Ok(user) => Ok(web::Json(user)),
        Err(e) => {
            error!("{e}");
            Err(ServiceError::InternalServerError)
        }
    }
}

// **Get all User**
///
/// ```BASH
/// curl -X GET 'http://127.0.0.1:8787/api/users' -H 'Content-Type: application/json' \
/// -H 'Authorization: Bearer <TOKEN>'
/// ```
#[get("/users")]
#[protect("Role::GlobalAdmin", ty = "Role")]
async fn get_users(pool: web::Data<Pool<Sqlite>>) -> Result<impl Responder, ServiceError> {
    match handles::select_users(&pool).await {
        Ok(users) => Ok(web::Json(users)),
        Err(e) => {
            error!("{e}");
            Err(ServiceError::InternalServerError)
        }
    }
}

/// **Update current User**
///
/// ```BASH
/// curl -X PUT http://127.0.0.1:8787/api/user/1 -H 'Content-Type: application/json' \
/// -d '{"mail": "<MAIL>", "password": "<PASS>"}' -H 'Authorization: Bearer <TOKEN>'
/// ```
#[put("/user/{id}")]
#[protect(
    any("Role::GlobalAdmin", "Role::ChannelAdmin", "Role::User"),
    ty = "Role",
    expr = "*id == user.id || role.has_authority(&Role::GlobalAdmin)"
)]
async fn update_user(
    pool: web::Data<Pool<Sqlite>>,
    id: web::Path<i32>,
    data: web::Json<User>,
    role: AuthDetails<Role>,
    user: web::ReqData<UserMeta>,
) -> Result<impl Responder, ServiceError> {
    let channel_ids = data.channel_ids.clone().unwrap_or_default();
    let mut fields = String::new();

    if let Some(mail) = data.mail.clone() {
        if !fields.is_empty() {
            fields.push_str(", ");
        }

        fields.push_str(&format!("mail = '{mail}'"));
    }

    if !data.password.is_empty() {
        if !fields.is_empty() {
            fields.push_str(", ");
        }

        let password_hash = web::block(move || {
            let salt = SaltString::generate(&mut OsRng);

            let argon = Argon2::default()
                .hash_password(data.password.clone().as_bytes(), &salt)
                .map(|p| p.to_string());

            argon
        })
        .await?
        .unwrap();

        fields.push_str(&format!("password = '{password_hash}'"));
    }

    handles::update_user(&pool, *id, fields).await?;

    let related_channels = handles::select_related_channels(&pool, Some(*id)).await?;

    for channel in related_channels {
        if !channel_ids.contains(&channel.id) {
            handles::delete_user_channel(&pool, *id, channel.id).await?;
        }
    }

    handles::insert_user_channel(&pool, *id, channel_ids).await?;

    Ok("Update Success")
}

/// **Add User**
///
/// ```BASH
/// curl -X POST 'http://127.0.0.1:8787/api/user/' -H 'Content-Type: application/json' \
/// -d '{"mail": "<MAIL>", "username": "<USER>", "password": "<PASS>", "role_id": 1, "channel_id": 1}' \
/// -H 'Authorization: Bearer <TOKEN>'
/// ```
#[post("/user/")]
#[protect("Role::GlobalAdmin", ty = "Role")]
async fn add_user(
    pool: web::Data<Pool<Sqlite>>,
    data: web::Json<User>,
) -> Result<impl Responder, ServiceError> {
    match handles::insert_user(&pool, data.into_inner()).await {
        Ok(_) => Ok("Add User Success"),
        Err(e) => {
            error!("{e}");
            Err(ServiceError::InternalServerError)
        }
    }
}

// **Delete User**
///
/// ```BASH
/// curl -X GET 'http://127.0.0.1:8787/api/user/2' -H 'Content-Type: application/json' \
/// -H 'Authorization: Bearer <TOKEN>'
/// ```
#[delete("/user/{id}")]
#[protect("Role::GlobalAdmin", ty = "Role")]
async fn remove_user(
    pool: web::Data<Pool<Sqlite>>,
    id: web::Path<i32>,
) -> Result<impl Responder, ServiceError> {
    match handles::delete_user(&pool, *id).await {
        Ok(_) => return Ok("Delete user success"),
        Err(e) => {
            error!("{e}");
            Err(ServiceError::InternalServerError)
        }
    }
}

/// #### Settings
///
/// **Get Settings from Channel**
///
/// ```BASH
/// curl -X GET http://127.0.0.1:8787/api/channel/1 -H "Authorization: Bearer <TOKEN>"
/// ```
///
/// **Response:**
///
/// ```JSON
/// {
///     "id": 1,
///     "name": "Channel 1",
///     "preview_url": "http://localhost/live/preview.m3u8",
///     "extra_extensions": "jpg,jpeg,png",
///     "utc_offset": "+120"
/// }
/// ```
#[get("/channel/{id}")]
#[protect(
    any("Role::GlobalAdmin", "Role::ChannelAdmin", "Role::User"),
    ty = "Role",
    expr = "user.channels.contains(&*id) || role.has_authority(&Role::GlobalAdmin)"
)]
async fn get_channel(
    pool: web::Data<Pool<Sqlite>>,
    id: web::Path<i32>,
    role: AuthDetails<Role>,
    user: web::ReqData<UserMeta>,
) -> Result<impl Responder, ServiceError> {
    if let Ok(channel) = handles::select_channel(&pool, &id).await {
        return Ok(web::Json(channel));
    }

    Err(ServiceError::InternalServerError)
}

/// **Get settings from all Channels**
///
/// ```BASH
/// curl -X GET http://127.0.0.1:8787/api/channels -H "Authorization: Bearer <TOKEN>"
/// ```
#[get("/channels")]
#[protect(
    any("Role::GlobalAdmin", "Role::ChannelAdmin", "Role::User"),
    ty = "Role"
)]
async fn get_all_channels(
    pool: web::Data<Pool<Sqlite>>,
    user: web::ReqData<UserMeta>,
) -> Result<impl Responder, ServiceError> {
    if let Ok(channel) = handles::select_related_channels(&pool, Some(user.id)).await {
        return Ok(web::Json(channel));
    }

    Err(ServiceError::InternalServerError)
}

/// **Update Channel**
///
/// ```BASH
/// curl -X PATCH http://127.0.0.1:8787/api/channel/1 -H "Content-Type: application/json" \
/// -d '{ "id": 1, "name": "Channel 1", "preview_url": "http://localhost/live/stream.m3u8", "extra_extensions": "jpg,jpeg,png"}' \
/// -H "Authorization: Bearer <TOKEN>"
/// ```
#[patch("/channel/{id}")]
#[protect(
    any("Role::GlobalAdmin", "Role::ChannelAdmin"),
    ty = "Role",
    expr = "user.channels.contains(&*id) || role.has_authority(&Role::GlobalAdmin)"
)]
async fn patch_channel(
    pool: web::Data<Pool<Sqlite>>,
    id: web::Path<i32>,
    data: web::Json<Channel>,
    controllers: web::Data<Mutex<ChannelController>>,
    role: AuthDetails<Role>,
    user: web::ReqData<UserMeta>,
) -> Result<impl Responder, ServiceError> {
    let manager = controllers
        .lock()
        .await
        .get(*id)
        .await
        .ok_or(format!("Channel {id} not found!"))?;
    let mut data = data.into_inner();

    if !role.has_authority(&Role::GlobalAdmin) {
        let channel = handles::select_channel(&pool, &id).await?;

        data.public = channel.public;
        data.playlists = channel.playlists;
        data.storage = channel.storage;
    }

    handles::update_channel(&pool, *id, data).await?;
    let new_config = get_config(&pool, *id).await?;
    manager.update_config(new_config).await;

    Ok("Update Success")
}

/// **Create new Channel**
///
/// ```BASH
/// curl -X POST http://127.0.0.1:8787/api/channel/ -H "Content-Type: application/json" \
/// -d '{ "name": "Channel 2", "preview_url": "http://localhost/live/channel2.m3u8", "extra_extensions": "jpg,jpeg,png" }' \
/// -H "Authorization: Bearer <TOKEN>"
/// ```
#[post("/channel/")]
#[protect("Role::GlobalAdmin", ty = "Role")]
async fn add_channel(
    pool: web::Data<Pool<Sqlite>>,
    data: web::Json<Channel>,
    controllers: web::Data<Mutex<ChannelController>>,
    queue: web::Data<Mutex<Vec<Arc<Mutex<MailQueue>>>>>,
) -> Result<impl Responder, ServiceError> {
    match create_channel(
        &pool,
        controllers.into_inner(),
        queue.into_inner(),
        data.into_inner(),
    )
    .await
    {
        Ok(c) => Ok(web::Json(c)),
        Err(e) => Err(e),
    }
}

/// **Delete Channel**
///
/// ```BASH
/// curl -X DELETE http://127.0.0.1:8787/api/channel/2 -H "Authorization: Bearer <TOKEN>"
/// ```
#[delete("/channel/{id}")]
#[protect("Role::GlobalAdmin", ty = "Role")]
async fn remove_channel(
    pool: web::Data<Pool<Sqlite>>,
    id: web::Path<i32>,
    controllers: web::Data<Mutex<ChannelController>>,
    queue: web::Data<Mutex<Vec<Arc<Mutex<MailQueue>>>>>,
) -> Result<impl Responder, ServiceError> {
    if delete_channel(&pool, *id, controllers.into_inner(), queue.into_inner())
        .await
        .is_ok()
    {
        return Ok("Delete Channel Success");
    }

    Err(ServiceError::InternalServerError)
}

/// #### ffplayout Config
///
/// **Get Advanced Config**
///
/// ```BASH
/// curl -X GET http://127.0.0.1:8787/api/playout/advanced/1 -H 'Authorization: Bearer <TOKEN>'
/// ```
///
/// Response is a JSON object
#[get("/playout/advanced/{id}")]
#[protect(
    any("Role::GlobalAdmin", "Role::ChannelAdmin"),
    ty = "Role",
    expr = "user.channels.contains(&*id) || role.has_authority(&Role::GlobalAdmin)"
)]
async fn get_advanced_config(
    id: web::Path<i32>,
    controllers: web::Data<Mutex<ChannelController>>,
    role: AuthDetails<Role>,
    user: web::ReqData<UserMeta>,
) -> Result<impl Responder, ServiceError> {
    let manager = controllers
        .lock()
        .await
        .get(*id)
        .await
        .ok_or(ServiceError::BadRequest(format!(
            "Channel ({id}) not exists!"
        )))?;
    let config = manager.config.lock().await.advanced.clone();

    Ok(web::Json(config))
}

/// **Update Advanced Config**
///
/// ```BASH
/// curl -X PUT http://127.0.0.1:8787/api/playout/advanced/1 -H "Content-Type: application/json" \
/// -d { <CONFIG DATA> } -H 'Authorization: Bearer <TOKEN>'
/// ```
#[put("/playout/advanced/{id}")]
#[protect(
    "Role::GlobalAdmin",
    "Role::ChannelAdmin",
    ty = "Role",
    expr = "user.channels.contains(&*id) || role.has_authority(&Role::GlobalAdmin)"
)]
async fn update_advanced_config(
    pool: web::Data<Pool<Sqlite>>,
    id: web::Path<i32>,
    data: web::Json<AdvancedConfig>,
    controllers: web::Data<Mutex<ChannelController>>,
    role: AuthDetails<Role>,
    user: web::ReqData<UserMeta>,
) -> Result<impl Responder, ServiceError> {
    let manager = controllers.lock().await.get(*id).await.unwrap();

    handles::update_advanced_configuration(&pool, *id, data.clone()).await?;
    let new_config = get_config(&pool, *id).await?;

    manager.update_config(new_config).await;

    Ok(web::Json("Update success"))
}

/// **Get Config**
///
/// ```BASH
/// curl -X GET http://127.0.0.1:8787/api/playout/config/1 -H 'Authorization: Bearer <TOKEN>'
/// ```
///
/// Response is a JSON object
#[get("/playout/config/{id}")]
#[protect(
    any("Role::GlobalAdmin", "Role::ChannelAdmin", "Role::User"),
    ty = "Role",
    expr = "user.channels.contains(&*id) || role.has_authority(&Role::GlobalAdmin)"
)]
async fn get_playout_config(
    id: web::Path<i32>,
    controllers: web::Data<Mutex<ChannelController>>,
    role: AuthDetails<Role>,
    user: web::ReqData<UserMeta>,
) -> Result<impl Responder, ServiceError> {
    let manager = controllers
        .lock()
        .await
        .get(*id)
        .await
        .ok_or(ServiceError::BadRequest(format!(
            "Channel ({id}) not exists!"
        )))?;
    let config = manager.config.lock().await.clone();

    Ok(web::Json(config))
}

/// **Update Config**
///
/// ```BASH
/// curl -X PUT http://127.0.0.1:8787/api/playout/config/1 -H "Content-Type: application/json" \
/// -d { <CONFIG DATA> } -H 'Authorization: Bearer <TOKEN>'
/// ```
#[put("/playout/config/{id}")]
#[protect(
    any("Role::GlobalAdmin", "Role::ChannelAdmin"),
    ty = "Role",
    expr = "user.channels.contains(&*id) || role.has_authority(&Role::GlobalAdmin)"
)]
async fn update_playout_config(
    pool: web::Data<Pool<Sqlite>>,
    id: web::Path<i32>,
    mut data: web::Json<PlayoutConfig>,
    controllers: web::Data<Mutex<ChannelController>>,
    role: AuthDetails<Role>,
    user: web::ReqData<UserMeta>,
) -> Result<impl Responder, ServiceError> {
    let manager = controllers.lock().await.get(*id).await.unwrap();
    let p = manager.channel.lock().await.storage.clone();
    let storage = Path::new(&p);
    let config_id = manager.config.lock().await.general.id;

    let (_, _, logo) = norm_abs_path(storage, &data.processing.logo)?;
    let (_, _, filler) = norm_abs_path(storage, &data.storage.filler)?;
    let (_, _, font) = norm_abs_path(storage, &data.text.font)?;

    data.processing.logo = logo;
    data.storage.filler = filler;
    data.text.font = font;

    handles::update_configuration(&pool, config_id, data.clone()).await?;
    let new_config = get_config(&pool, *id).await?;

    manager.update_config(new_config).await;

    Ok(web::Json("Update success"))
}

/// #### Text Presets
///
/// Text presets are made for sending text messages to the ffplayout engine, to overlay them as a lower third.
///
/// **Get all Presets**
///
/// ```BASH
/// curl -X GET http://127.0.0.1:8787/api/presets/1 -H 'Content-Type: application/json' \
/// -H 'Authorization: Bearer <TOKEN>'
/// ```
#[get("/presets/{id}")]
#[protect(
    any("Role::GlobalAdmin", "Role::ChannelAdmin", "Role::User"),
    ty = "Role",
    expr = "user.channels.contains(&*id) || role.has_authority(&Role::GlobalAdmin)"
)]
async fn get_presets(
    pool: web::Data<Pool<Sqlite>>,
    id: web::Path<i32>,
    role: AuthDetails<Role>,
    user: web::ReqData<UserMeta>,
) -> Result<impl Responder, ServiceError> {
    if let Ok(presets) = handles::select_presets(&pool, *id).await {
        return Ok(web::Json(presets));
    }

    Err(ServiceError::InternalServerError)
}

/// **Update Preset**
///
/// ```BASH
/// curl -X PUT http://127.0.0.1:8787/api/presets/1 -H 'Content-Type: application/json' \
/// -d '{ "name": "<PRESET NAME>", "text": "<TEXT>", "x": "<X>", "y": "<Y>", "fontsize": 24, "line_spacing": 4, "fontcolor": "#ffffff", "box": 1, "boxcolor": "#000000", "boxborderw": 4, "alpha": 1.0, "channel_id": 1 }' \
/// -H 'Authorization: Bearer <TOKEN>'
/// ```
#[put("/presets/{channel}/{id}")]
#[protect(
    any("Role::GlobalAdmin", "Role::ChannelAdmin", "Role::User"),
    ty = "Role",
    expr = "user.channels.contains(&path.0) || role.has_authority(&Role::GlobalAdmin)"
)]
async fn update_preset(
    pool: web::Data<Pool<Sqlite>>,
    path: web::Path<(i32, i32)>,
    data: web::Json<TextPreset>,
    role: AuthDetails<Role>,
    user: web::ReqData<UserMeta>,
) -> Result<impl Responder, ServiceError> {
    let (_, id) = path.into_inner();

    if handles::update_preset(&pool, &id, data.into_inner())
        .await
        .is_ok()
    {
        return Ok("Update Success");
    }

    Err(ServiceError::InternalServerError)
}

/// **Add new Preset**
///
/// ```BASH
/// curl -X POST http://127.0.0.1:8787/api/presets/1/ -H 'Content-Type: application/json' \
/// -d '{ "name": "<PRESET NAME>", "text": "TEXT>", "x": "<X>", "y": "<Y>", "fontsize": 24, "line_spacing": 4, "fontcolor": "#ffffff", "box": 1, "boxcolor": "#000000", "boxborderw": 4, "alpha": 1.0, "channel_id": 1 }' \
/// -H 'Authorization: Bearer <TOKEN>'
/// ```
#[post("/presets/{id}/")]
#[protect(
    any("Role::GlobalAdmin", "Role::ChannelAdmin", "Role::User"),
    ty = "Role",
    expr = "user.channels.contains(&*id) || role.has_authority(&Role::GlobalAdmin)"
)]
async fn add_preset(
    pool: web::Data<Pool<Sqlite>>,
    id: web::Path<i32>,
    data: web::Json<TextPreset>,
    role: AuthDetails<Role>,
    user: web::ReqData<UserMeta>,
) -> Result<impl Responder, ServiceError> {
    if handles::insert_preset(&pool, data.into_inner())
        .await
        .is_ok()
    {
        return Ok("Add preset Success");
    }

    Err(ServiceError::InternalServerError)
}

/// **Delete Preset**
///
/// ```BASH
/// curl -X DELETE http://127.0.0.1:8787/api/presets/1/1 -H 'Content-Type: application/json' \
/// -H 'Authorization: Bearer <TOKEN>'
/// ```
#[delete("/presets/{channel}/{id}")]
#[protect(
    any("Role::GlobalAdmin", "Role::ChannelAdmin", "Role::User"),
    ty = "Role",
    expr = "user.channels.contains(&path.0) || role.has_authority(&Role::GlobalAdmin)"
)]
async fn delete_preset(
    pool: web::Data<Pool<Sqlite>>,
    path: web::Path<(i32, i32)>,
    role: AuthDetails<Role>,
    user: web::ReqData<UserMeta>,
) -> Result<impl Responder, ServiceError> {
    let (_, id) = path.into_inner();

    if handles::delete_preset(&pool, &id).await.is_ok() {
        return Ok("Delete preset Success");
    }

    Err(ServiceError::InternalServerError)
}

/// ### ffplayout controlling
///
/// here we communicate with the engine for:
/// - jump to last or next clip
/// - reset playlist state
/// - get infos about current, next, last clip
/// - send text to the engine, for overlaying it (as lower third etc.)
///
/// **Send Text to ffplayout**
///
/// ```BASH
/// curl -X POST http://127.0.0.1:8787/api/control/1/text/ \
/// -H 'Content-Type: application/json' -H 'Authorization: Bearer <TOKEN>' \
/// -d '{"text": "Hello from ffplayout", "x": "(w-text_w)/2", "y": "(h-text_h)/2", fontsize": "24", "line_spacing": "4", "fontcolor": "#ffffff", "box": "1", "boxcolor": "#000000", "boxborderw": "4", "alpha": "1.0"}'
/// ```
#[post("/control/{id}/text/")]
#[protect(
    any("Role::GlobalAdmin", "Role::ChannelAdmin", "Role::User"),
    ty = "Role",
    expr = "user.channels.contains(&*id) || role.has_authority(&Role::GlobalAdmin)"
)]
pub async fn send_text_message(
    id: web::Path<i32>,
    data: web::Json<TextFilter>,
    controllers: web::Data<Mutex<ChannelController>>,
    role: AuthDetails<Role>,
    user: web::ReqData<UserMeta>,
) -> Result<impl Responder, ServiceError> {
    let manager = controllers.lock().await.get(*id).await.unwrap();

    match send_message(manager, data.into_inner()).await {
        Ok(res) => Ok(web::Json(res)),
        Err(e) => Err(e),
    }
}

/// **Control Playout**
///
/// - next
/// - back
/// - reset
///
/// ```BASH
/// curl -X POST http://127.0.0.1:8787/api/control/1/playout/ -H 'Content-Type: application/json'
/// -d '{ "command": "reset" }' -H 'Authorization: Bearer <TOKEN>'
/// ```
#[post("/control/{id}/playout/")]
#[protect(
    any("Role::GlobalAdmin", "Role::ChannelAdmin", "Role::User"),
    ty = "Role",
    expr = "user.channels.contains(&*id) || role.has_authority(&Role::GlobalAdmin)"
)]
pub async fn control_playout(
    pool: web::Data<Pool<Sqlite>>,
    id: web::Path<i32>,
    control: web::Json<ControlParams>,
    controllers: web::Data<Mutex<ChannelController>>,
    role: AuthDetails<Role>,
    user: web::ReqData<UserMeta>,
) -> Result<impl Responder, ServiceError> {
    let manager = controllers.lock().await.get(*id).await.unwrap();

    if manager.is_processing.load(Ordering::SeqCst) {
        return Err(ServiceError::Conflict(
            "A command is already being processed, please wait".to_string(),
        ));
    }

    manager.is_processing.store(true, Ordering::SeqCst);

    let resp = match control_state(&pool, &manager, &control.control).await {
        Ok(res) => Ok(web::Json(res)),
        Err(e) => Err(e),
    };

    manager.is_processing.store(false, Ordering::SeqCst);

    resp
}

/// **Get current Clip**
///
/// ```BASH
/// curl -X GET http://127.0.0.1:8787/api/control/1/media/current
/// -H 'Content-Type: application/json' -H 'Authorization: Bearer <TOKEN>'
/// ```
///
/// **Response:**
///
/// ```JSON
///     {
///       "media": {
///         "category": "",
///         "duration": 154.2,
///         "out": 154.2,
///         "in": 0.0,
///         "source": "/opt/tv-media/clip.mp4"
///       },
///       "index": 39,
///       "ingest": false,
///       "mode": "playlist",
///       "played": 67.808
///     }
/// ```
#[get("/control/{id}/media/current")]
#[protect(
    any("Role::GlobalAdmin", "Role::ChannelAdmin", "Role::User"),
    ty = "Role",
    expr = "user.channels.contains(&*id) || role.has_authority(&Role::GlobalAdmin)"
)]
pub async fn media_current(
    id: web::Path<i32>,
    controllers: web::Data<Mutex<ChannelController>>,
    role: AuthDetails<Role>,
    user: web::ReqData<UserMeta>,
) -> Result<impl Responder, ServiceError> {
    let manager = controllers.lock().await.get(*id).await.unwrap();
    let media_map = get_data_map(&manager).await;

    Ok(web::Json(media_map))
}

/// #### ffplayout Process Control
///
/// Control ffplayout process, like:
/// - start
/// - stop
/// - restart
/// - status
///
/// ```BASH
/// curl -X POST http://127.0.0.1:8787/api/control/1/process/
/// -H 'Content-Type: application/json' -H 'Authorization: Bearer <TOKEN>'
/// -d '{"command": "start"}'
/// ```
#[post("/control/{id}/process/")]
#[protect(
    any("Role::GlobalAdmin", "Role::ChannelAdmin", "Role::User"),
    ty = "Role",
    expr = "user.channels.contains(&*id) || role.has_authority(&Role::GlobalAdmin)"
)]
pub async fn process_control(
    id: web::Path<i32>,
    proc: web::Json<Process>,
    controllers: web::Data<Mutex<ChannelController>>,
    role: AuthDetails<Role>,
    user: web::ReqData<UserMeta>,
) -> Result<impl Responder, ServiceError> {
    let manager = controllers.lock().await.get(*id).await.unwrap();
    manager.list_init.store(true, Ordering::SeqCst);

    if manager.is_processing.load(Ordering::SeqCst) {
        return Err(ServiceError::Conflict(
            "A command is already being processed, please wait".to_string(),
        ));
    }

    manager.is_processing.store(true, Ordering::SeqCst);

    match proc.into_inner().command {
        ProcessCtl::Status => {
            manager.is_processing.store(false, Ordering::SeqCst);

            if manager.is_alive.load(Ordering::SeqCst) {
                return Ok(web::Json("active"));
            } else {
                return Ok(web::Json("not running"));
            }
        }
        ProcessCtl::Start => {
            if !manager.is_alive.load(Ordering::SeqCst) {
                manager.channel.lock().await.active = true;
                manager.async_start().await;
            }
        }
        ProcessCtl::Stop => {
<<<<<<< HEAD
            manager.channel.lock().await.active = false;
            manager.async_stop().await;
=======
            manager.channel.lock().unwrap().active = false;
            manager.async_stop().await?;
>>>>>>> 52e1e0f6
        }
        ProcessCtl::Restart => {
            manager.async_stop().await?;
            tokio::time::sleep(tokio::time::Duration::from_millis(1500)).await;

            if !manager.is_alive.load(Ordering::SeqCst) {
                manager.async_start().await;
            }
        }
    }

    manager.is_processing.store(false, Ordering::SeqCst);

    Ok(web::Json("Success"))
}

/// #### ffplayout Playlist Operations
///
/// **Get playlist**
///
/// ```BASH
/// curl -X GET http://127.0.0.1:8787/api/playlist/1?date=2022-06-20
/// -H 'Content-Type: application/json' -H 'Authorization: Bearer <TOKEN>'
/// ```
#[get("/playlist/{id}")]
#[protect(
    any("Role::GlobalAdmin", "Role::ChannelAdmin", "Role::User"),
    ty = "Role",
    expr = "user.channels.contains(&*id) || role.has_authority(&Role::GlobalAdmin)"
)]
pub async fn get_playlist(
    id: web::Path<i32>,
    obj: web::Query<DateObj>,
    controllers: web::Data<Mutex<ChannelController>>,
    role: AuthDetails<Role>,
    user: web::ReqData<UserMeta>,
) -> Result<impl Responder, ServiceError> {
    let manager = controllers.lock().await.get(*id).await.unwrap();
    let config = manager.config.lock().await.clone();

    match read_playlist(&config, obj.date.clone()).await {
        Ok(playlist) => Ok(web::Json(playlist)),
        Err(e) => Err(e),
    }
}

/// **Save playlist**
///
/// ```BASH
/// curl -X POST http://127.0.0.1:8787/api/playlist/1/
/// -H 'Content-Type: application/json' -H 'Authorization: Bearer <TOKEN>'
/// --data "{<JSON playlist data>}"
/// ```
#[post("/playlist/{id}/")]
#[protect(
    any("Role::GlobalAdmin", "Role::ChannelAdmin", "Role::User"),
    ty = "Role",
    expr = "user.channels.contains(&*id) || role.has_authority(&Role::GlobalAdmin)"
)]
pub async fn save_playlist(
    id: web::Path<i32>,
    data: web::Json<JsonPlaylist>,
    controllers: web::Data<Mutex<ChannelController>>,
    role: AuthDetails<Role>,
    user: web::ReqData<UserMeta>,
) -> Result<impl Responder, ServiceError> {
    let manager = controllers.lock().await.get(*id).await.unwrap();
    let config = manager.config.lock().await.clone();

    match write_playlist(&config, data.into_inner()).await {
        Ok(res) => Ok(web::Json(res)),
        Err(e) => Err(e),
    }
}

/// **Generate Playlist**
///
/// A new playlist will be generated and response.
///
/// ```BASH
/// curl -X POST http://127.0.0.1:8787/api/playlist/1/generate/2022-06-20
/// -H 'Content-Type: application/json' -H 'Authorization: Bearer <TOKEN>'
/// /// --data '{ "paths": [<list of paths>] }' # <- data is optional
/// ```
///
/// Or with template:
/// ```BASH
/// curl -X POST http://127.0.0.1:8787/api/playlist/1/generate/2023-00-05
/// -H 'Content-Type: application/json' -H 'Authorization: Bearer <TOKEN>'
/// --data '{"template": {"sources": [\
///            {"start": "00:00:00", "duration": "10:00:00", "shuffle": true, "paths": ["path/1", "path/2"]}, \
///            {"start": "10:00:00", "duration": "14:00:00", "shuffle": false, "paths": ["path/3", "path/4"]}]}}'
/// ```
#[post("/playlist/{id}/generate/{date}")]
#[protect(
    any("Role::GlobalAdmin", "Role::ChannelAdmin", "Role::User"),
    ty = "Role",
    expr = "user.channels.contains(&params.0) || role.has_authority(&Role::GlobalAdmin)"
)]
pub async fn gen_playlist(
    params: web::Path<(i32, String)>,
    data: Option<web::Json<PathsObj>>,
    controllers: web::Data<Mutex<ChannelController>>,
    role: AuthDetails<Role>,
    user: web::ReqData<UserMeta>,
) -> Result<impl Responder, ServiceError> {
    let manager = controllers.lock().await.get(params.0).await.unwrap();
    manager.config.lock().await.general.generate = Some(vec![params.1.clone()]);
    let storage = manager.config.lock().await.channel.storage.clone();

    if let Some(obj) = data {
        if let Some(paths) = &obj.paths {
            let mut path_list = vec![];

            for path in paths {
                let (p, _, _) = norm_abs_path(&storage, path)?;

                path_list.push(p);
            }

            manager.config.lock().await.storage.paths = path_list;
        }

        manager
            .config
            .lock()
            .await
            .general
            .template
            .clone_from(&obj.template);
    }

    match generate_playlist(manager).await {
        Ok(playlist) => Ok(web::Json(playlist)),
        Err(e) => Err(e),
    }
}

/// **Delete Playlist**
///
/// ```BASH
/// curl -X DELETE http://127.0.0.1:8787/api/playlist/1/2022-06-20
/// -H 'Content-Type: application/json' -H 'Authorization: Bearer <TOKEN>'
/// ```
#[delete("/playlist/{id}/{date}")]
#[protect(
    any("Role::GlobalAdmin", "Role::ChannelAdmin", "Role::User"),
    ty = "Role",
    expr = "user.channels.contains(&params.0) || role.has_authority(&Role::GlobalAdmin)"
)]
pub async fn del_playlist(
    params: web::Path<(i32, String)>,
    controllers: web::Data<Mutex<ChannelController>>,
    role: AuthDetails<Role>,
    user: web::ReqData<UserMeta>,
) -> Result<impl Responder, ServiceError> {
    let manager = controllers.lock().await.get(params.0).await.unwrap();
    let config = manager.config.lock().await.clone();

    match delete_playlist(&config, &params.1).await {
        Ok(m) => Ok(web::Json(m)),
        Err(e) => Err(e),
    }
}

/// ### Log file
///
/// **Read Log File**
///
/// ```BASH
/// curl -X GET http://127.0.0.1:8787/api/log/1?date=2022-06-20
/// -H 'Content-Type: application/json' -H 'Authorization: Bearer <TOKEN>'
/// ```
#[get("/log/{id}")]
#[protect(
    any("Role::GlobalAdmin", "Role::ChannelAdmin", "Role::User"),
    ty = "Role",
    expr = "user.channels.contains(&*id) || role.has_authority(&Role::GlobalAdmin)"
)]
pub async fn get_log(
    id: web::Path<i32>,
    log: web::Query<DateObj>,
    role: AuthDetails<Role>,
    user: web::ReqData<UserMeta>,
) -> Result<impl Responder, ServiceError> {
    read_log_file(&id, &log.date).await
}

/// ### File Operations
///
/// **Get File/Folder List**
///
/// ```BASH
/// curl -X POST http://127.0.0.1:8787/api/file/1/browse/ -H 'Content-Type: application/json'
/// -d '{ "source": "/" }' -H 'Authorization: Bearer <TOKEN>'
/// ```
#[post("/file/{id}/browse/")]
#[protect(
    any("Role::GlobalAdmin", "Role::ChannelAdmin", "Role::User"),
    ty = "Role",
    expr = "user.channels.contains(&*id) || role.has_authority(&Role::GlobalAdmin)"
)]
pub async fn file_browser(
    id: web::Path<i32>,
    data: web::Json<PathObject>,
    controllers: web::Data<Mutex<ChannelController>>,
    role: AuthDetails<Role>,
    user: web::ReqData<UserMeta>,
) -> Result<impl Responder, ServiceError> {
    let manager = controllers.lock().await.get(*id).await.unwrap();
    let channel = manager.channel.lock().await.clone();
    let config = manager.config.lock().await.clone();

    match browser(&config, &channel, &data.into_inner()).await {
        Ok(obj) => Ok(web::Json(obj)),
        Err(e) => Err(e),
    }
}

/// **Create Folder**
///
/// ```BASH
/// curl -X POST http://127.0.0.1:8787/api/file/1/create-folder/ -H 'Content-Type: application/json'
/// -d '{"source": "<FOLDER PATH>"}' -H 'Authorization: Bearer <TOKEN>'
/// ```
#[post("/file/{id}/create-folder/")]
#[protect(
    any("Role::GlobalAdmin", "Role::ChannelAdmin", "Role::User"),
    ty = "Role",
    expr = "user.channels.contains(&*id) || role.has_authority(&Role::GlobalAdmin)"
)]
pub async fn add_dir(
    id: web::Path<i32>,
    data: web::Json<PathObject>,
    controllers: web::Data<Mutex<ChannelController>>,
    role: AuthDetails<Role>,
    user: web::ReqData<UserMeta>,
) -> Result<HttpResponse, ServiceError> {
    let manager = controllers.lock().await.get(*id).await.unwrap();
    let config = manager.config.lock().await.clone();

    create_directory(&config, &data.into_inner()).await
}

/// **Rename File**
///
/// ```BASH
/// curl -X POST http://127.0.0.1:8787/api/file/1/rename/ -H 'Content-Type: application/json'
/// -d '{"source": "<SOURCE>", "target": "<TARGET>"}' -H 'Authorization: Bearer <TOKEN>'
/// ```
#[post("/file/{id}/rename/")]
#[protect(
    any("Role::GlobalAdmin", "Role::ChannelAdmin", "Role::User"),
    ty = "Role",
    expr = "user.channels.contains(&*id) || role.has_authority(&Role::GlobalAdmin)"
)]
pub async fn move_rename(
    id: web::Path<i32>,
    data: web::Json<MoveObject>,
    controllers: web::Data<Mutex<ChannelController>>,
    role: AuthDetails<Role>,
    user: web::ReqData<UserMeta>,
) -> Result<impl Responder, ServiceError> {
    let manager = controllers.lock().await.get(*id).await.unwrap();
    let config = manager.config.lock().await.clone();

    match rename_file(&config, &data.into_inner()).await {
        Ok(obj) => Ok(web::Json(obj)),
        Err(e) => Err(e),
    }
}

/// **Remove File/Folder**
///
/// ```BASH
/// curl -X POST http://127.0.0.1:8787/api/file/1/remove/ -H 'Content-Type: application/json'
/// -d '{"source": "<SOURCE>"}' -H 'Authorization: Bearer <TOKEN>'
/// ```
#[post("/file/{id}/remove/")]
#[protect(
    any("Role::GlobalAdmin", "Role::ChannelAdmin", "Role::User"),
    ty = "Role",
    expr = "user.channels.contains(&*id) || role.has_authority(&Role::GlobalAdmin)"
)]
pub async fn remove(
    id: web::Path<i32>,
    data: web::Json<PathObject>,
    controllers: web::Data<Mutex<ChannelController>>,
    role: AuthDetails<Role>,
    user: web::ReqData<UserMeta>,
) -> Result<impl Responder, ServiceError> {
    let manager = controllers.lock().await.get(*id).await.unwrap();
    let config = manager.config.lock().await.clone();
    let recursive = data.recursive;

    match remove_file_or_folder(&config, &data.into_inner().source, recursive).await {
        Ok(obj) => Ok(web::Json(obj)),
        Err(e) => Err(e),
    }
}

/// **Upload File**
///
/// ```BASH
/// curl -X PUT http://127.0.0.1:8787/api/file/1/upload/ -H 'Authorization: Bearer <TOKEN>'
/// -F "file=@file.mp4"
/// ```
#[allow(clippy::too_many_arguments)]
#[put("/file/{id}/upload/")]
#[protect(
    any("Role::GlobalAdmin", "Role::ChannelAdmin", "Role::User"),
    ty = "Role",
    expr = "user.channels.contains(&*id) || role.has_authority(&Role::GlobalAdmin)"
)]
async fn save_file(
    id: web::Path<i32>,
    req: HttpRequest,
    payload: Multipart,
    obj: web::Query<FileObj>,
    controllers: web::Data<Mutex<ChannelController>>,
    role: AuthDetails<Role>,
    user: web::ReqData<UserMeta>,
) -> Result<HttpResponse, ServiceError> {
    let manager = controllers.lock().await.get(*id).await.unwrap();
    let config = manager.config.lock().await.clone();

    let size: u64 = req
        .headers()
        .get("content-length")
        .and_then(|cl| cl.to_str().ok())
        .and_then(|cls| cls.parse().ok())
        .unwrap_or(0);

    upload(&config, size, payload, &obj.path, false).await
}

/// **Get File**
///
/// Can be used for preview video files
///
/// ```BASH
/// curl -X GET http://127.0.0.1:8787/file/1/path/to/file.mp4
/// ```
#[get("/file/{id}/{filename:.*}")]
async fn get_file(
    req: HttpRequest,
    controllers: web::Data<Mutex<ChannelController>>,
) -> Result<actix_files::NamedFile, ServiceError> {
    let id: i32 = req.match_info().query("id").parse()?;
    let manager = controllers.lock().await.get(id).await.unwrap();
    let config = manager.config.lock().await;
    let storage = config.channel.storage.clone();
    let file_path = req.match_info().query("filename");
    let (path, _, _) = norm_abs_path(&storage, file_path)?;
    let file = actix_files::NamedFile::open(path)?;

    Ok(file
        .use_last_modified(true)
        .set_content_disposition(ContentDisposition {
            disposition: DispositionType::Attachment,
            parameters: vec![],
        }))
}

/// **Get Public**
///
/// Can be used for HLS Playlist and other static files in public folder
///
/// ```BASH
/// curl -X GET http://127.0.0.1:8787/1/live/stream.m3u8
/// ```
#[get("/{id}/{public:live|preview|public}/{file_stem:.*}")]
async fn get_public(
    path: web::Path<(i32, String, String)>,
    controllers: web::Data<Mutex<ChannelController>>,
) -> Result<actix_files::NamedFile, ServiceError> {
    let (id, public, file_stem) = path.into_inner();

    let absolute_path = if file_stem.ends_with(".ts")
        || file_stem.ends_with(".m3u8")
        || file_stem.ends_with(".vtt")
    {
        let manager = controllers.lock().await.get(id).await.unwrap();
        let config = manager.config.lock().await;
        config.channel.public.join(public)
    } else {
        public_path()
    }
    .clean();

    let path = absolute_path.join(file_stem.as_str());
    let file = actix_files::NamedFile::open(path)?;

    Ok(file
        .use_last_modified(true)
        .set_content_disposition(ContentDisposition {
            disposition: DispositionType::Attachment,
            parameters: vec![],
        }))
}

/// **Import playlist**
///
/// Import text/m3u file and convert it to a playlist
/// lines with leading "#" will be ignore
///
/// ```BASH
/// curl -X PUT http://127.0.0.1:8787/api/file/1/import/ -H 'Authorization: Bearer <TOKEN>'
/// -F "file=@list.m3u"
/// ```
#[allow(clippy::too_many_arguments)]
#[put("/file/{id}/import/")]
#[protect(
    any("Role::GlobalAdmin", "Role::ChannelAdmin", "Role::User"),
    ty = "Role",
    expr = "user.channels.contains(&*id) || role.has_authority(&Role::GlobalAdmin)"
)]
async fn import_playlist(
    id: web::Path<i32>,
    req: HttpRequest,
    payload: Multipart,
    obj: web::Query<ImportObj>,
    controllers: web::Data<Mutex<ChannelController>>,
    role: AuthDetails<Role>,
    user: web::ReqData<UserMeta>,
) -> Result<HttpResponse, ServiceError> {
    let manager = controllers.lock().await.get(*id).await.unwrap();
    let channel_name = manager.channel.lock().await.name.clone();
    let config = manager.config.lock().await.clone();
    let file = obj.file.file_name().unwrap_or_default();
    let path = env::temp_dir().join(file);
    let path_clone = path.clone();
    let size: u64 = req
        .headers()
        .get("content-length")
        .and_then(|cl| cl.to_str().ok())
        .and_then(|cls| cls.parse().ok())
        .unwrap_or(0);

    upload(&config, size, payload, &path, true).await?;

    let response =
        web::block(move || import_file(&config, &obj.date, Some(channel_name), &path_clone))
            .await??;

    fs::remove_file(path).await?;

    Ok(HttpResponse::Ok().body(response))
}

/// **Program info**
///
/// Get program infos about given date, or current day
///
/// Examples:
///
/// * get program from current day
/// ```BASH
/// curl -X GET http://127.0.0.1:8787/api/program/1/ -H 'Authorization: Bearer <TOKEN>'
/// ```
///
/// * get a program range between two dates
/// ```BASH
/// curl -X GET http://127.0.0.1:8787/api/program/1/?start_after=2022-11-13T12:00:00&start_before=2022-11-20T11:59:59 \
/// -H 'Authorization: Bearer <TOKEN>'
/// ```
///
/// * get program from give day
/// ```BASH
/// curl -X GET http://127.0.0.1:8787/api/program/1/?start_after=2022-11-13T10:00:00 \
/// -H 'Authorization: Bearer <TOKEN>'
/// ```
#[get("/program/{id}/")]
#[protect(
    any("Role::GlobalAdmin", "Role::ChannelAdmin", "Role::User"),
    ty = "Role",
    expr = "user.channels.contains(&*id) || role.has_authority(&Role::GlobalAdmin)"
)]
async fn get_program(
    id: web::Path<i32>,
    obj: web::Query<ProgramObj>,
    controllers: web::Data<Mutex<ChannelController>>,
    role: AuthDetails<Role>,
    user: web::ReqData<UserMeta>,
) -> Result<impl Responder, ServiceError> {
    let manager = controllers.lock().await.get(*id).await.unwrap();
    let config = manager.config.lock().await.clone();
    let id = config.general.channel_id;
    let start_sec = config.playlist.start_sec.unwrap();
    let mut days = 0;
    let mut program = vec![];
    let after = obj.start_after;
    let mut before = obj.start_before;

    if after > before {
        before = chrono::Local
            .with_ymd_and_hms(after.year(), after.month(), after.day(), 23, 59, 59)
            .unwrap()
            .naive_local()
    }

    if start_sec > time_to_sec(&after.format("%H:%M:%S").to_string()) {
        days = 1;
    }

    let date_range = get_date_range(
        id,
        &vec_strings![
            (after - TimeDelta::try_days(days).unwrap_or_default()).format("%Y-%m-%d"),
            "-",
            before.format("%Y-%m-%d")
        ],
    );

    for date in date_range {
        let mut naive = NaiveDateTime::parse_from_str(
            &format!("{date} {}", sec_to_time(start_sec)),
            "%Y-%m-%d %H:%M:%S%.3f",
        )
        .unwrap();

        let playlist = match read_playlist(&config, date.clone()).await {
            Ok(p) => p,
            Err(e) => {
                error!("Error in Playlist from {date}: {e}");
                continue;
            }
        };

        for item in playlist.program {
            let start: DateTime<Local> = Local.from_local_datetime(&naive).unwrap();

            let source = match Regex::new(&config.text.regex)
                .ok()
                .and_then(|r| r.captures(&item.source))
            {
                Some(t) => t[1].to_string(),
                None => item.source,
            };

            let p_item = ProgramItem {
                source,
                start: start.format("%Y-%m-%d %H:%M:%S%.3f%:z").to_string(),
                title: item.title,
                r#in: item.seek,
                out: item.out,
                duration: item.duration,
                category: item.category,
            };

            if naive >= after && naive <= before {
                program.push(p_item);
            }

            naive += TimeDelta::try_milliseconds(((item.out - item.seek) * 1000.0) as i64)
                .unwrap_or_default();
        }
    }

    Ok(web::Json(program))
}

/// ### System Statistics
///
/// Get statistics about CPU, Ram, Disk, etc. usage.
///
/// ```BASH
/// curl -X GET http://127.0.0.1:8787/api/system/1
/// -H 'Content-Type: application/json' -H 'Authorization: Bearer <TOKEN>'
/// ```
#[get("/system/{id}")]
#[protect(
    any("Role::GlobalAdmin", "Role::ChannelAdmin", "Role::User"),
    ty = "Role",
    expr = "user.channels.contains(&*id) || role.has_authority(&Role::GlobalAdmin)"
)]
pub async fn get_system_stat(
    id: web::Path<i32>,
    controllers: web::Data<Mutex<ChannelController>>,
    role: AuthDetails<Role>,
    user: web::ReqData<UserMeta>,
) -> Result<impl Responder, ServiceError> {
    let manager = controllers.lock().await.get(*id).await.unwrap();
    let config = manager.config.lock().await.clone();

    let stat = web::block(move || system::stat(config)).await?;

    Ok(web::Json(stat))
}<|MERGE_RESOLUTION|>--- conflicted
+++ resolved
@@ -984,13 +984,8 @@
             }
         }
         ProcessCtl::Stop => {
-<<<<<<< HEAD
             manager.channel.lock().await.active = false;
             manager.async_stop().await;
-=======
-            manager.channel.lock().unwrap().active = false;
-            manager.async_stop().await?;
->>>>>>> 52e1e0f6
         }
         ProcessCtl::Restart => {
             manager.async_stop().await?;
