use std::path::PathBuf;

use log::*;
use tokio::fs;

use crate::player::controller::ChannelManager;
use crate::player::utils::{json_reader, json_writer, JsonPlaylist};
use crate::utils::{
    config::PlayoutConfig, errors::ServiceError, files::norm_abs_path,
    generator::playlist_generator,
};

pub async fn read_playlist(
    config: &PlayoutConfig,
    date: String,
) -> Result<JsonPlaylist, ServiceError> {
    let d: Vec<&str> = date.split('-').collect();
    let mut playlist_path = config.channel.playlists.clone();

    playlist_path = playlist_path
        .join(d[0])
        .join(d[1])
        .join(date.clone())
        .with_extension("json");

    match json_reader(&playlist_path) {
        Ok(p) => Ok(p),
        Err(e) => Err(ServiceError::NoContent(e.to_string())),
    }
}

pub async fn write_playlist(
    config: &PlayoutConfig,
    json_data: JsonPlaylist,
) -> Result<String, ServiceError> {
    let date = json_data.date.clone();
    let d: Vec<&str> = date.split('-').collect();
    let mut playlist_path = config.channel.playlists.clone();

    if !playlist_path
        .extension()
        .and_then(|ext| ext.to_str())
        .map(|ext| ext.eq_ignore_ascii_case("json"))
        .unwrap_or(false)
    {
        playlist_path = playlist_path
            .join(d[0])
            .join(d[1])
            .join(date.clone())
            .with_extension("json");
    }

    let mut file_exists = false;

    if let Some(p) = playlist_path.parent() {
        fs::create_dir_all(p).await?;
    }

    if playlist_path.is_file() {
        file_exists = true;
        if let Ok(existing_data) = json_reader(&playlist_path) {
            if json_data == existing_data {
                return Err(ServiceError::Conflict(format!(
                    "Playlist from {date}, already exists!"
                )));
            }
        }
    }

    match json_writer(&playlist_path, json_data) {
        Ok(..) if file_exists => {
            return Ok(format!("Update playlist from {date} success!"));
        }
        Ok(..) => {
            return Ok(format!("Write playlist from {date} success!"));
        }
        Err(e) => {
            error!("{e}");
        }
    }

    Err(ServiceError::InternalServerError)
}

pub async fn generate_playlist(manager: ChannelManager) -> Result<JsonPlaylist, ServiceError> {
    let mut config = manager.config.lock().await;

    if let Some(mut template) = config.general.template.take() {
        for source in &mut template.sources {
            let mut paths = vec![];

            for path in &source.paths {
                let (safe_path, _, _) =
                    norm_abs_path(&config.channel.storage, &path.to_string_lossy())?;
                paths.push(safe_path);
            }

            source.paths = paths;
        }

        config.general.template = Some(template);
    }

    drop(config);

    match playlist_generator(&manager).await {
        Ok(playlists) => {
            if playlists.is_empty() {
                Err(ServiceError::Conflict(
                    "The playlist could not be written, maybe it already exists!".into(),
                ))
            } else {
                Ok(playlists[0].clone())
            }
        }
        Err(e) => {
            error!("{e}");
            Err(ServiceError::InternalServerError)
        }
    }
}

pub async fn delete_playlist(config: &PlayoutConfig, date: &str) -> Result<String, ServiceError> {
    let d: Vec<&str> = date.split('-').collect();
    let mut playlist_path = PathBuf::from(&config.channel.playlists);

    playlist_path = playlist_path
        .join(d[0])
        .join(d[1])
        .join(date)
        .with_extension("json");

    if playlist_path.is_file() {
<<<<<<< HEAD
        match fs::remove_file(playlist_path).await {
            Ok(_) => Ok(format!("Delete playlist from {date} success!")),
=======
        match fs::remove_file(playlist_path) {
            Ok(..) => Ok(format!("Delete playlist from {date} success!")),
>>>>>>> a01f57d3
            Err(e) => {
                error!("{e}");
                Err(ServiceError::InternalServerError)
            }
        }
    } else {
        Ok(format!("No playlist to delete on: {date}"))
    }
}<|MERGE_RESOLUTION|>--- conflicted
+++ resolved
@@ -131,13 +131,8 @@
         .with_extension("json");
 
     if playlist_path.is_file() {
-<<<<<<< HEAD
         match fs::remove_file(playlist_path).await {
-            Ok(_) => Ok(format!("Delete playlist from {date} success!")),
-=======
-        match fs::remove_file(playlist_path) {
             Ok(..) => Ok(format!("Delete playlist from {date} success!")),
->>>>>>> a01f57d3
             Err(e) => {
                 error!("{e}");
                 Err(ServiceError::InternalServerError)
