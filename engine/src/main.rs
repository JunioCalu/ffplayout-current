use std::{
    collections::HashSet,
    fs::File,
    io,
    process::exit,
    sync::{atomic::AtomicBool, Arc, Mutex as Mt},
};

use actix_web::{middleware::Logger, web, App, HttpServer};
use actix_web_httpauth::middleware::HttpAuthentication;

#[cfg(any(debug_assertions, not(feature = "embed_frontend")))]
use actix_files::Files;

#[cfg(all(not(debug_assertions), feature = "embed_frontend"))]
use actix_web_static_files::ResourceFiles;

use log::*;
use tokio::sync::Mutex;

use ffplayout::{
    api::routes::*,
    db::{db_drop, db_pool, handles, init_globales},
    player::{
        controller::{ChannelController, ChannelManager},
        utils::{get_date, is_remote, json_validate::validate_playlist, JsonPlaylist},
    },
    sse::{broadcast::Broadcaster, routes::*, SseAuthState},
    utils::{
        args_parse::run_args,
        config::get_config,
        logging::{init_logging, MailQueue},
        playlist::generate_playlist,
        time_machine::set_mock_time,
    },
    validator, ARGS,
};

#[cfg(any(debug_assertions, not(feature = "embed_frontend")))]
use ffplayout::utils::public_path;

#[cfg(all(not(debug_assertions), feature = "embed_frontend"))]
include!(concat!(env!("OUT_DIR"), "/generated.rs"));

fn thread_counter() -> usize {
<<<<<<< HEAD
    let available_threads = std::thread::available_parallelism()
        .map(|n| n.get())
=======
    let available_threads = thread::available_parallelism()
        .map(std::num::NonZero::get)
>>>>>>> a01f57d3
        .unwrap_or(1);

    (available_threads / 2).max(2)
}

#[actix_web::main]
async fn main() -> std::io::Result<()> {
    let mail_queues = Arc::new(Mt::new(vec![]));

    let pool = db_pool().await.map_err(io::Error::other)?;

    if let Err(c) = run_args(&pool).await {
        exit(c);
    }

    set_mock_time(&ARGS.fake_time);

    init_globales(&pool)
        .await
        .map_err(|e| io::Error::new(io::ErrorKind::Other, e.to_string()))?;
    init_logging(mail_queues.clone())?;

    let channel_controllers = Arc::new(Mutex::new(ChannelController::new()));

    if let Some(conn) = &ARGS.listen {
        let channels = handles::select_related_channels(&pool, None)
            .await
            .map_err(|e| io::Error::new(io::ErrorKind::Other, e.to_string()))?;

        for channel in &channels {
            let config = get_config(&pool, channel.id)
                .await
                .map_err(|e| io::Error::new(io::ErrorKind::Other, e.to_string()))?;
            let manager = ChannelManager::new(Some(pool.clone()), channel.clone(), config.clone());
            let m_queue = Arc::new(Mt::new(MailQueue::new(channel.id, config.mail)));

            channel_controllers.lock().await.add(manager.clone());
            mail_queues.lock().unwrap().push(m_queue.clone());

            if channel.active {
                manager.start().await;
            }
        }

        let ip_port = conn.split(':').collect::<Vec<&str>>();
        let addr = ip_port[0];
        let port = ip_port
            .get(1)
            .and_then(|p| p.parse::<u16>().ok())
            .ok_or_else(|| {
                io::Error::new(
                    io::ErrorKind::InvalidInput,
                    "<ADRESSE>:<PORT> needed! For example: 127.0.0.1:8787",
                )
            })?;
        let controllers = web::Data::from(channel_controllers.clone());
        let auth_state = web::Data::new(SseAuthState {
            uuids: Mutex::new(HashSet::new()),
        });
        let broadcast_data = Broadcaster::create();

        info!("Running ffplayout API, listen on http://{conn}");

        let db_clone = pool.clone();

        // no 'allow origin' here, give it to the reverse proxy
        HttpServer::new(move || {
            let queues = mail_queues.clone();

            let auth = HttpAuthentication::bearer(validator);
            let db_pool = web::Data::new(db_clone.clone());
            // Customize logging format to get IP though proxies.
            let logger = Logger::new("%{r}a \"%r\" %s %b \"%{Referer}i\" \"%{User-Agent}i\" %T")
                .exclude_regex(r"/_nuxt/*");

            let mut web_app = App::new()
                .app_data(db_pool)
                .app_data(web::Data::from(queues))
                .app_data(controllers.clone())
                .app_data(auth_state.clone())
                .app_data(web::Data::from(Arc::clone(&broadcast_data)))
                .wrap(logger)
                .service(login)
                .service(
                    web::scope("/api")
                        .wrap(auth)
                        .service(add_user)
                        .service(get_user)
                        .service(get_by_name)
                        .service(get_users)
                        .service(remove_user)
                        .service(get_advanced_config)
                        .service(update_advanced_config)
                        .service(get_playout_config)
                        .service(update_playout_config)
                        .service(add_preset)
                        .service(get_presets)
                        .service(update_preset)
                        .service(delete_preset)
                        .service(get_channel)
                        .service(get_all_channels)
                        .service(patch_channel)
                        .service(add_channel)
                        .service(remove_channel)
                        .service(update_user)
                        .service(send_text_message)
                        .service(control_playout)
                        .service(media_current)
                        .service(process_control)
                        .service(get_playlist)
                        .service(save_playlist)
                        .service(gen_playlist)
                        .service(del_playlist)
                        .service(get_log)
                        .service(file_browser)
                        .service(add_dir)
                        .service(move_rename)
                        .service(remove)
                        .service(save_file)
                        .service(import_playlist)
                        .service(get_program)
                        .service(get_system_stat)
                        .service(generate_uuid),
                )
                .service(
                    web::scope("/data")
                        .service(validate_uuid)
                        .service(event_stream),
                )
                .service(get_file)
                .service(get_public);

            #[cfg(all(not(debug_assertions), feature = "embed_frontend"))]
            {
                // in release mode embed frontend
                let generated = generate();
                web_app =
                    web_app.service(ResourceFiles::new("/", generated).resolve_not_found_to_root());
            }

            #[cfg(any(debug_assertions, not(feature = "embed_frontend")))]
            {
                // in debug mode get frontend from path
                web_app = web_app.service(Files::new("/", public_path()).index_file("index.html"));
            }

            web_app
        })
        .bind((addr, port))?
        .workers(thread_counter())
        .run()
        .await?;
    } else if ARGS.drop_db {
        db_drop().await;
    } else {
        let channel = ARGS.channel.clone().unwrap_or_else(|| vec![1]);

        for (index, channel_id) in channel.iter().enumerate() {
            let config = match get_config(&pool, *channel_id).await {
                Ok(c) => c,
                Err(e) => {
                    eprint!("No config found, channel may not exists!\nOriginal error message: ");
                    return Err(io::Error::new(io::ErrorKind::Other, e.to_string()));
                }
            };
            let channel = handles::select_channel(&pool, channel_id)
                .await
                .map_err(|e| io::Error::new(io::ErrorKind::Other, e.to_string()))?;
            let manager = ChannelManager::new(Some(pool.clone()), channel.clone(), config.clone());

            if ARGS.foreground {
                if ARGS.channel.is_none() {
                    error!(
                        "Foreground mode needs at least 1 channel, run with `--channel (1 2 ...)`"
                    );
                    exit(1);
                }
                let m_queue = Arc::new(Mt::new(MailQueue::new(*channel_id, config.mail)));

                channel_controllers.lock().await.add(manager.clone());
                mail_queues.lock().unwrap().push(m_queue.clone());

                manager.foreground_start(index).await;
            } else if ARGS.generate.is_some() {
                // run a simple playlist generator and save them to disk
                if let Err(e) = generate_playlist(manager).await {
                    error!("{e}");
                    exit(1);
                };
            } else if ARGS.validate {
                let mut playlist_path = config.channel.playlists.clone();
                let start_sec = config.playlist.start_sec.unwrap();
                let date = get_date(false, start_sec, false);

                if playlist_path.is_dir() || is_remote(&playlist_path.to_string_lossy()) {
                    let d: Vec<&str> = date.split('-').collect();
                    playlist_path = playlist_path
                        .join(d[0])
                        .join(d[1])
                        .join(date.clone())
                        .with_extension("json");
                }

                let f = File::options()
                    .read(true)
                    .write(false)
                    .open(&playlist_path)?;

                let playlist: JsonPlaylist = serde_json::from_reader(f)?;

                validate_playlist(
                    config,
                    Arc::new(Mutex::new(Vec::new())),
                    playlist,
                    Arc::new(AtomicBool::new(false)),
                )
                .await;
            } else if !ARGS.init {
                error!("Run ffplayout with parameters! Run ffplayout -h for more information.");
            }
        }
    }

    for channel_ctl in &channel_controllers.lock().await.channels {
        channel_ctl.channel.lock().await.active = false;
        channel_ctl
            .stop_all(false)
            .await
            .map_err(|e| io::Error::new(io::ErrorKind::Other, e.to_string()))?;
    }

    pool.close().await;

    Ok(())
}<|MERGE_RESOLUTION|>--- conflicted
+++ resolved
@@ -43,13 +43,8 @@
 include!(concat!(env!("OUT_DIR"), "/generated.rs"));
 
 fn thread_counter() -> usize {
-<<<<<<< HEAD
-    let available_threads = std::thread::available_parallelism()
-        .map(|n| n.get())
-=======
     let available_threads = thread::available_parallelism()
         .map(std::num::NonZero::get)
->>>>>>> a01f57d3
         .unwrap_or(1);
 
     (available_threads / 2).max(2)
