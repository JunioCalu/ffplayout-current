#!/usr/bin/env python3
# -*- coding: utf-8 -*-

# This file is part of ffplayout.
#
# ffplayout is free software: you can redistribute it and/or modify
# it under the terms of the GNU General Public License as published by
# the Free Software Foundation, either version 3 of the License, or
# (at your option) any later version.
#
# ffplayout is distributed in the hope that it will be useful,
# but WITHOUT ANY WARRANTY; without even the implied warranty of
# MERCHANTABILITY or FITNESS FOR A PARTICULAR PURPOSE. See the
# GNU General Public License for more details.
#
# You should have received a copy of the GNU General Public License
# along with ffplayout. If not, see <http://www.gnu.org/licenses/>.

# ------------------------------------------------------------------------------


import configparser
import glob
import json
import logging
import math
import os
import random
import signal
import smtplib
import socket
import ssl
import sys
import time
from argparse import ArgumentParser
from datetime import date, datetime, timedelta
from email.mime.multipart import MIMEMultipart
from email.mime.text import MIMEText
from email.utils import formatdate
from logging.handlers import TimedRotatingFileHandler
from shutil import copyfileobj
from subprocess import PIPE, CalledProcessError, Popen, check_output
from threading import Thread
from types import SimpleNamespace
from urllib import request

# ------------------------------------------------------------------------------
# read variables from config file
# ------------------------------------------------------------------------------

# read config
cfg = configparser.ConfigParser()
if os.path.isfile('/etc/ffplayout/ffplayout.conf'):
    cfg.read('/etc/ffplayout/ffplayout.conf')
else:
    cfg.read('ffplayout.conf')

_general = SimpleNamespace(
    stop=cfg.getboolean('GENERAL', 'stop_on_error'),
    threshold=cfg.getfloat('GENERAL', 'stop_threshold')
)

_mail = SimpleNamespace(
    subject=cfg.get('MAIL', 'subject'),
    server=cfg.get('MAIL', 'smpt_server'),
    port=cfg.getint('MAIL', 'smpt_port'),
    s_addr=cfg.get('MAIL', 'sender_addr'),
    s_pass=cfg.get('MAIL', 'sender_pass'),
    recip=cfg.get('MAIL', 'recipient'),
    level=cfg.get('MAIL', 'mail_level')
)

_log = SimpleNamespace(
    to_file=cfg.getboolean('LOGGING', 'log_to_file'),
    path=cfg.get('LOGGING', 'log_file'),
    level=cfg.get('LOGGING', 'log_level')
)

_pre_comp = SimpleNamespace(
    copy=cfg.getboolean('PRE_COMPRESS', 'copy_mode'),
    w=cfg.getint('PRE_COMPRESS', 'width'),
    h=cfg.getint('PRE_COMPRESS', 'height'),
    aspect=cfg.getfloat('PRE_COMPRESS', 'aspect'),
    fps=cfg.getint('PRE_COMPRESS', 'fps'),
    v_bitrate=cfg.getint('PRE_COMPRESS', 'width') * 50,
    v_bufsize=cfg.getint('PRE_COMPRESS', 'width') * 50 / 2,
    logo=cfg.get('PRE_COMPRESS', 'logo'),
    logo_filter=cfg.get('PRE_COMPRESS', 'logo_filter'),
    protocols=cfg.get('PRE_COMPRESS', 'live_protocols')
)

stime = cfg.get('PLAYLIST', 'day_start').split(':')

if stime[0] and stime[1] and stime[2]:
    start_t = float(stime[0]) * 3600 + float(stime[1]) * 60 + float(stime[2])
else:
    start_t = None

_playlist = SimpleNamespace(
    mode=cfg.getboolean('PLAYLIST', 'playlist_mode'),
    path=cfg.get('PLAYLIST', 'path'),
    start=start_t
)

_storage = SimpleNamespace(
    path=cfg.get('STORAGE', 'path'),
    filler=cfg.get('STORAGE', 'filler_clip'),
    blackclip=cfg.get('STORAGE', 'blackclip'),
    extensions=json.loads(cfg.get('STORAGE', 'extensions')),
    shuffle=cfg.getboolean('STORAGE', 'shuffle')
)

_text = SimpleNamespace(
    textfile=cfg.get('TEXT', 'textfile'),
    fontsize=cfg.get('TEXT', 'fontsize'),
    fontcolor=cfg.get('TEXT', 'fontcolor'),
    fontfile=cfg.get('TEXT', 'fontfile'),
    box=cfg.get('TEXT', 'box'),
    boxcolor=cfg.get('TEXT', 'boxcolor'),
    boxborderw=cfg.get('TEXT', 'boxborderw'),
    x=cfg.get('TEXT', 'x'),
    y=cfg.get('TEXT', 'y')
)

_playout = SimpleNamespace(
    preview=cfg.getboolean('OUT', 'preview'),
    name=cfg.get('OUT', 'service_name'),
    provider=cfg.get('OUT', 'service_provider'),
    out_addr=cfg.get('OUT', 'out_addr'),
    post_comp_video=json.loads(cfg.get('OUT', 'post_comp_video')),
    post_comp_audio=json.loads(cfg.get('OUT', 'post_comp_audio')),
    post_comp_extra=json.loads(cfg.get('OUT', 'post_comp_extra')),
    post_comp_copy=json.loads(cfg.get('OUT', 'post_comp_copy'))
)


# ------------------------------------------------------------------------------
# logging and argument parsing
# ------------------------------------------------------------------------------

stdin_parser = ArgumentParser(
    description='python and ffmpeg based playout',
    epilog="don't use parameters if you want to take the settings from config")

stdin_parser.add_argument(
    '-l', '--log', help='file path for logfile'
)

stdin_parser.add_argument(
    '-p', '--playlist', help='path from playlist'
)

stdin_parser.add_argument(
    '-f', '--folder', help='play folder content'
)

# If the log file is specified on the command line then override the default
stdin_args = stdin_parser.parse_args()
if stdin_args.log:
    _log.path = stdin_args.log

logger = logging.getLogger(__name__)
logger.setLevel(_log.level)
handler = TimedRotatingFileHandler(_log.path, when='midnight', backupCount=5)
formatter = logging.Formatter('[%(asctime)s] [%(levelname)s]  %(message)s')
handler.setFormatter(formatter)

if _log.to_file:
    logger.addHandler(handler)
else:
    logger.addHandler(logging.StreamHandler())


# capture stdout and sterr in the log
class PlayoutLogger(object):
    def __init__(self, logger, level):
        self.logger = logger
        self.level = level

    def write(self, message):
        # Only log if there is a message (not just a new line)
        if message.rstrip() != '':
            self.logger.log(self.level, message.rstrip())

    def flush(self):
        pass


# Replace stdout with logging to file at INFO level
sys.stdout = PlayoutLogger(logger, logging.INFO)
# Replace stderr with logging to file at ERROR level
sys.stderr = PlayoutLogger(logger, logging.ERROR)


# ------------------------------------------------------------------------------
# mail sender
# ------------------------------------------------------------------------------

class Mailer:
    def __init__(self):
        self.level = _mail.level
        self.time = None

    def current_time(self):
        self.time = get_time(None)

    def send_mail(self, msg):
        if _mail.recip:
            self.current_time()

            message = MIMEMultipart()
            message['From'] = _mail.s_addr
            message['To'] = _mail.recip
            message['Subject'] = _mail.subject
            message['Date'] = formatdate(localtime=True)
            message.attach(MIMEText('{} {}'.format(self.time, msg), 'plain'))
            text = message.as_string()

            try:
                server = smtplib.SMTP(_mail.server, _mail.port)
            except socket.error as err:
                logger.error(err)
                server = None

            if server is not None:
                server.starttls()
                try:
                    login = server.login(_mail.s_addr, _mail.s_pass)
                except smtplib.SMTPAuthenticationError as serr:
                    logger.error(serr)
                    login = None

                if login is not None:
                    server.sendmail(_mail.s_addr, _mail.recip, text)
                    server.quit()

    def info(self, msg):
        if self.level in ['INFO']:
            self.send_mail(msg)

    def warning(self, msg):
        if self.level in ['INFO', 'WARNING']:
            self.send_mail(msg)

    def error(self, msg):
        if self.level in ['INFO', 'WARNING', 'ERROR']:
            self.send_mail(msg)


mailer = Mailer()


# ------------------------------------------------------------------------------
# global helper functions
# ------------------------------------------------------------------------------

def handle_sigterm(sig, frame):
    raise(SystemExit)


signal.signal(signal.SIGTERM, handle_sigterm)


def terminate_processes(decoder, encoder, watcher):
    if decoder.poll() is None:
        decoder.terminate()

    if encoder.poll() is None:
        encoder.terminate()

    if watcher:
        watcher.stop()


def get_time(time_format):
    t = datetime.today()
    if time_format == 'hour':
        return t.hour
    elif time_format == 'full_sec':
        return t.hour * 3600 + t.minute * 60 + t.second \
             + t.microsecond / 1000000
    elif time_format == 'stamp':
        return float(datetime.now().timestamp())
    else:
        return t.strftime('%H:%M:%S')


def get_date(seek_day):
    d = date.today()
    if _playlist.start and seek_day and get_time('full_sec') < _playlist.start:
        yesterday = d - timedelta(1)
        return yesterday.strftime('%Y-%m-%d')
    else:
        return d.strftime('%Y-%m-%d')


# test if value is float
def is_float(value):
    try:
        float(value)
        return True
    except (ValueError, TypeError):
        return False


# test if value is int
def is_int(value):
    try:
        int(value)
        return True
    except ValueError:
        return False


# compare clip play time with real time,
# to see if we are sync
def check_sync(begin, encoder):
    time_now = get_time('full_sec')

    time_distance = begin - time_now
    if _playlist.start and 0 <= time_now < _playlist.start and \
            not begin == _playlist.start:
        time_distance -= 86400.0

    # check that we are in tolerance time
    if _general.stop and abs(time_distance) > _general.threshold:
        mailer.error(
            'Sync tolerance value exceeded with {} seconds,\n'
            'program terminated!'.format(time_distance))
        logger.error(
            'Sync tolerance value exceeded with {}, program terminated!'
            ).format(time_distance)
        encoder.terminate()
        sys.exit(1)


# check if playlist is long enough
def check_length(json_nodes, total_play_time):
    if 'length' in json_nodes:
        l_h, l_m, l_s = json_nodes["length"].split(':')
        if is_float(l_h) and is_float(l_m) and is_float(l_s):
            length = float(l_h) * 3600 + float(l_m) * 60 + float(l_s)

            if 'date' in json_nodes:
                date = json_nodes["date"]
            else:
                date = get_date(True)

            if total_play_time < length - 5:
                mailer.error(
                    'Playlist ({}) is not long enough!\n'
                    'total play time is: {}'.format(
                        date,
                        timedelta(seconds=total_play_time))
                )
                logger.error('Playlist is only {} hours long!'.format(
                    timedelta(seconds=total_play_time)))


# validate json values in new thread
# and test if source paths exist
def validate_thread(clip_nodes):
    def check_json(json_nodes):
        error = ''
        counter = 0

        # check if all values are valid
        for node in json_nodes["program"]:
            source = node["source"]
            prefix = source.split('://')[0]
            missing = []

            if source and prefix in _pre_comp.protocols:
                cmd = [
                    'ffprobe', '-v', 'error',
                    '-show_entries', 'format=duration',
                    '-of', 'default=noprint_wrappers=1:nokey=1', source]

                try:
                    output = check_output(cmd).decode('utf-8')
                except CalledProcessError:
                    output = '404'

                if '404' in output:
                    missing.append('Stream not exist: "{}"'.format(source))
            elif not os.path.isfile(source):
                missing.append('File not exist: "{}"'.format(source))

            if is_float(node["in"]) and is_float(node["out"]):
                counter += node["out"] - node["in"]
            else:
                missing.append('Missing Value in: "{}"'.format(node))

            if not is_float(node["duration"]):
                missing.append('No duration Value!')

            line = '\n'.join(missing)
            if line:
                logger.error('Validation error :: {}'.format(line))
                error += line + '\nIn line: {}\n\n'.format(node)

        if error:
            mailer.error(
                'Validation error, check JSON playlist, '
                'values are missing:\n{}'.format(error)
            )

        check_length(json_nodes, counter)

    validate = Thread(name='check_json', target=check_json, args=(clip_nodes,))
    validate.daemon = True
    validate.start()


# seek in clip
def seek_in(seek):
    if seek > 0.0:
        return ['-ss', str(seek)]
    else:
        return []


# cut clip length
def set_length(duration, seek, out):
    if out < duration:
        return ['-t', str(out - seek)]
    else:
        return []


# generate a dummy clip, with black color and empty audiotrack
def gen_dummy(duration):
    if _pre_comp.copy:
        return ['-i', _storage.blackclip, '-t', str(duration)]
    else:
        color = '#121212'
        # TODO: add noise could be an config option
        # noise = 'noise=alls=50:allf=t+u,hue=s=0'
        return [
            '-f', 'lavfi', '-i',
            'color=c={}:s={}x{}:d={}:r={},format=pix_fmts=yuv420p'.format(
                color, _pre_comp.w, _pre_comp.h, duration, _pre_comp.fps
            ),
            '-f', 'lavfi', '-i', 'anoisesrc=d={}:c=pink:r=48000:a=0.05'.format(
                duration)
        ]


# when playlist is not 24 hours long, we generate a loop from filler clip
def gen_filler_loop(duration):
    if not _storage.filler:
        # when no filler is set, generate a dummy
        logger.warning('No filler is set!')
        return gen_dummy(duration)
    else:
        # get duration from filler
        cmd = [
            'ffprobe', '-v', 'error', '-show_entries', 'format=duration',
            '-of', 'default=noprint_wrappers=1:nokey=1', _storage.filler]

        try:
            f_dur = float(check_output(cmd).decode('utf-8'))
        except (CalledProcessError, ValueError):
            f_dur = None

        if f_dur:
            if f_dur > duration:
                # cut filler
                logger.info('Generate filler with {} seconds'.format(duration))
                return ['-i', _storage.filler] + set_length(
                    f_dur, 0, duration)
            else:
                # loop filles n times
                loop_count = math.ceil(duration / f_dur)
                logger.info('Loop filler {} times, total duration: {}'.format(
                    loop_count, duration))
                return ['-stream_loop', str(loop_count),
                        '-i', _storage.filler, '-t', str(duration)]
        else:
            logger.error("Can't get filler length, generate dummy!")
            return gen_dummy(duration)


# when source path exist, generate input with seek and out time
# when path not exist, generate dummy clip
def src_or_dummy(src, dur, seek, out):
    if src:
        prefix = src.split('://')[0]

        # check if input is a live source
        if prefix in _pre_comp.protocols:
            return seek_in(seek) + ['-i', src] + set_length(dur, seek, out)
        elif os.path.isfile(src):
            return seek_in(seek) + ['-i', src] + set_length(dur, seek, out)
        else:
            mailer.error('Clip not exist:\n{}'.format(src))
            logger.error('Clip not exist: {}'.format(src))
            return gen_dummy(out - seek)
    else:
        return gen_dummy(out - seek)


# prepare input clip
# check begin and length from clip
# return clip only if we are in 24 hours time range
def gen_input(has_begin, src, begin, dur, seek, out, last):
    day_in_sec = 86400.0
    ref_time = day_in_sec
    time = get_time('full_sec')

    if _playlist.start:
        ref_time = day_in_sec + _playlist.start

        if 0 <= time < _playlist.start:
            time += day_in_sec

    # calculate time difference to see if we are sync
    time_diff = out - seek + time

    if ((time_diff <= ref_time or begin < day_in_sec) and not last) \
            or not has_begin:
        # when we are in the 24 houre range, get the clip
        return src_or_dummy(src, dur, seek, out), None
    elif time_diff < ref_time and last:
        # when last clip is passed and we still have too much time left
        # check if duration is larger then out - seek
        time_diff = dur + time
        new_len = dur - (time_diff - ref_time)
        logger.info('we are under time, new_len is: {}'.format(new_len))

        if time_diff >= ref_time:
            if src == _storage.filler:
                # when filler is something like a clock,
                # is better to start the clip later and to play until end
                src_cmd = src_or_dummy(src, dur, dur - new_len, dur)
            else:
                src_cmd = src_or_dummy(src, dur, 0, new_len)
        else:
            src_cmd = src_or_dummy(src, dur, 0, dur)

            mailer.error(
                'Playlist is not long enough:\n{} seconds needed.'.format(
                    new_len)
            )
            logger.error('Playlist is {} seconds to short'.format(new_len))

        return src_cmd, new_len - dur

    elif time_diff > ref_time:
        new_len = out - seek - (time_diff - ref_time)
        # when we over the 24 hours range, trim clip
        logger.info('we are over time, new_len is: {}'.format(new_len))

        if new_len > 5.0:
            if src == _storage.filler:
                src_cmd = src_or_dummy(src, dur, out - new_len, out)
            else:
                src_cmd = src_or_dummy(src, dur, seek, new_len)
        elif new_len > 1.0:
            src_cmd = gen_dummy(new_len)
        else:
            src_cmd = None

        return src_cmd, 0.0


# blend logo and fade in / fade out
# TODO: simple deinterlace, pad and fps conversion, if is necessary
def build_filtergraph(first, duration, seek, out, ad, ad_last, ad_next, dummy):
    length = out - seek - 1.0
    logo_chain = []
    logo_filter = []
    video_chain = []
    audio_chain = []
    video_map = ['-map', '[logo]']

    scale = 'scale={}:{},setdar=dar={}[s]'.format(
        _pre_comp.w, _pre_comp.h, _pre_comp.aspect)

    if seek > 0.0 and not first:
        video_chain.append('fade=in:st=0:d=0.5')
        audio_chain.append('afade=in:st=0:d=0.5')

    if out < duration:
        video_chain.append('fade=out:st={}:d=1.0'.format(length))
        audio_chain.append('afade=out:st={}:d=1.0'.format(length))
    else:
        audio_chain.append('anull')

    if video_chain:
        video_fade = '[s]{}[v]'.format(','.join(video_chain))
    else:
        video_fade = '[s]null[v]'

    audio_filter = [
        '-filter_complex', '[0:a]{}[a]'.format(','.join(audio_chain))]

    audio_map = ['-map', '[a]']

    if os.path.isfile(_pre_comp.logo):
        if not ad:
            opacity = 'format=rgba,colorchannelmixer=aa=0.7'
            loop = 'loop=loop={}:size=1:start=0'.format(
                    (out - seek) * _pre_comp.fps)
            logo_chain.append('movie={},{},{}'.format(
                    _pre_comp.logo, loop, opacity))
        if ad_last:
            logo_chain.append('fade=in:st=0:d=1.0:alpha=1')
        if ad_next:
            logo_chain.append('fade=out:st={}:d=1.0:alpha=1'.format(length))

        if not ad:
            logo_filter = '{}[l];[v][l]{}[logo]'.format(
                    ','.join(logo_chain), _pre_comp.logo_filter)
        else:
            logo_filter = '[v]null[logo]'
    else:
        logo_filter = '[v]null[logo]'

    video_filter = [
        '-filter_complex', '[0:v]{};{};{}'.format(
            scale, video_fade, logo_filter)]

    if _pre_comp.copy:
        return []
    elif dummy:
        return video_filter + video_map + ['-map', '1:a']
    else:
        return video_filter + audio_filter + video_map + audio_map


# ------------------------------------------------------------------------------
# folder watcher
# ------------------------------------------------------------------------------

class MediaStore:
    """
    fill media list for playing
    MediaWatch will interact with add and remove
    """

    def __init__(self, extensions):
        self._extensions = extensions
        self.store = []

    def fill(self, folder):
        for ext in self._extensions:
            self.store.extend(
                glob.glob(os.path.join(folder, '**', ext), recursive=True))

        self.sort()

    def add(self, file):
        self.store.append(file)
        self.sort()

    def remove(self, file):
        self.store.remove(file)
        self.sort()

    def sort(self):
        # sort list for sorted playing
        self.store = sorted(self.store)


class MediaWatcher:
    """
    watch given folder for file changes and update media list
    """

    def __init__(self, path, extensions, media):
        self._path = path
        self._media = media

        self.event_handler = PatternMatchingEventHandler(patterns=extensions)
        self.event_handler.on_created = self.on_created
        self.event_handler.on_moved = self.on_moved
        self.event_handler.on_deleted = self.on_deleted

        self.observer = Observer()
        self.observer.schedule(self.event_handler, self._path, recursive=True)

        self.observer.start()

    def on_created(self, event):
        # add file to media list only if it is completely copied
        file_size = -1
        while file_size != os.path.getsize(event.src_path):
            file_size = os.path.getsize(event.src_path)
            time.sleep(1)

        self._media.add(event.src_path)

        logger.info('Add file to media list: "{}"'.format(event.src_path))

    def on_moved(self, event):
        self._media.remove(event.src_path)
        self._media.add(event.dest_path)

        logger.info('Move file from "{}" to "{}"'.format(event.src_path,
                                                         event.dest_path))

    def on_deleted(self, event):
        self._media.remove(event.src_path)

        logger.info('Remove file from media list: "{}"'.format(event.src_path))

    def stop(self):
        self.observer.stop()
        self.observer.join()


class GetSource:
    """
    give next clip, depending on shuffle mode
    """

    def __init__(self, media, shuffle):
        self._media = media
        self._shuffle = shuffle

        self.last_played = []
        self.index = 0

        self.filtergraph = build_filtergraph(False, 0.0, 0.0, 0.0, False,
                                             False, False, False)

    def next(self):
        while True:
            if self._shuffle:
                clip = random.choice(self._media.store)

                if len(self.last_played) > len(self._media.store) / 2:
                    self.last_played.pop(0)

                if clip not in self.last_played:
                    self.last_played.append(clip)
                    yield ['-i', clip] + self.filtergraph

            else:
                while self.index < len(self._media.store):
                    yield [
                        '-i', self._media.store[self.index]
                        ] + self.filtergraph
                    self.index += 1
                else:
                    self.index = 0


# ------------------------------------------------------------------------------
# main functions
# ------------------------------------------------------------------------------

# read values from json playlist
class GetSourceIter(object):
    def __init__(self, encoder):
        self._encoder = encoder
        self.last_time = get_time('full_sec')

        if _playlist.start and 0 <= self.last_time < _playlist.start:
            self.last_time += 86400

        self.last_mod_time = 0.0
        self.json_file = None
        self.clip_nodes = None
        self.src_cmd = None
        self.filtergraph = []
        self.first = True
        self.last = False
        self.list_date = get_date(True)
        self.is_dummy = False
        self.has_begin = False
        self.last_error = ''
        self.timestamp = get_time('stamp')

        self.src = None
        self.seek = 0
        self.out = 20
        self.duration = 20
        self.ad = False
        self.ad_last = False
        self.ad_next = False

        # when _playlist.start is set, use start time
        if is_float(_playlist.start):
            self.has_begin = True
            self.init_time = _playlist.start
        else:
            self.has_begin = False
            self.init_time = get_time('full_sec')

    def get_playlist(self):
        if stdin_args.playlist:
            self.json_file = stdin_args.playlist
        else:
            year, month, day = self.list_date.split('-')
            self.json_file = os.path.join(
             _playlist.path, year, month, self.list_date + '.json')

        if '://' in self.json_file:
            self.json_file = self.json_file.replace('\\', '/')

            try:
                req = request.urlopen(self.json_file,
                                      timeout=1,
                                      context=ssl._create_unverified_context())
                b_time = req.headers['last-modified']
                temp_time = time.strptime(b_time, "%a, %d %b %Y %H:%M:%S %Z")
                mod_time = time.mktime(temp_time)

                if mod_time > self.last_mod_time:
                    self.clip_nodes = json.load(req)
                    self.last_mod_time = mod_time
                    logger.info('open: ' + self.json_file)
                    validate_thread(self.clip_nodes)
            except (request.URLError, socket.timeout):
                self.eof_handling('Get playlist from url failed!', False)

        elif os.path.isfile(self.json_file):
            # check last modification from playlist
            mod_time = os.path.getmtime(self.json_file)
            if mod_time > self.last_mod_time:
                with open(self.json_file, 'r', encoding='utf-8') as f:
                    self.clip_nodes = json.load(f)

                self.last_mod_time = mod_time
                logger.info('open: ' + self.json_file)
                validate_thread(self.clip_nodes)
        else:
            # when we have no playlist for the current day,
            # then we generate a black clip
            # and calculate the seek in time, for when the playlist comes back
            self.eof_handling('Playlist not exist:', False)
<<<<<<< HEAD
=======

        # when _playlist.start is set, use start time
        if self.clip_nodes and _playlist.start:
            self.has_begin = True
            self.init_time = _playlist.start
        else:
            self.has_begin = False
>>>>>>> 5a2a7532

    def get_clip_in_out(self, node):
        if is_float(node["in"]):
            self.seek = node["in"]
        else:
            self.seek = 0

        if is_float(node["duration"]):
            self.duration = node["duration"]
        else:
            self.duration = 20

        if is_float(node["out"]):
            self.out = node["out"]
        else:
            self.out = self.duration

    def url_or_live_source(self):
        prefix = self.src.split('://')[0]

        # check if input is a live source
        if self.src and prefix in _pre_comp.protocols:
            cmd = [
                'ffprobe', '-v', 'error', '-show_entries', 'format=duration',
                '-of', 'default=noprint_wrappers=1:nokey=1', self.src]

            try:
                output = check_output(cmd).decode('utf-8')
            except CalledProcessError as err:
                logger.error("ffprobe error: {}".format(err))
                output = None

            if not output:
                mailer.error('Clip not exist:\n{}'.format(self.src))
                logger.error('Clip not exist: {}'.format(self.src))
                self.src = None
            elif is_float(output):
                self.duration = float(output)
            else:
                self.duration = 86400
                self.out = self.out - self.seek
                self.seek = 0

    def get_input(self):
        self.src_cmd, self.time_left = gen_input(
            self.has_begin, self.src, self.begin, self.duration,
            self.seek, self.out, self.last
        )

    def is_source_dummy(self):
        if self.src_cmd and 'lavfi' in self.src_cmd:
            self.is_dummy = True
        else:
            self.is_dummy = False

    def get_category(self, index, node):
        if 'category' in node:
            if index - 1 >= 0:
                last_category = self.clip_nodes[
                    "program"][index - 1]["category"]
            else:
                last_category = 'noad'

            if index + 2 <= len(self.clip_nodes["program"]):
                next_category = self.clip_nodes[
                    "program"][index + 1]["category"]
            else:
                next_category = 'noad'

            if node["category"] == 'advertisement':
                self.ad = True
            else:
                self.ad = False

            if last_category == 'advertisement':
                self.ad_last = True
            else:
                self.ad_last = False

            if next_category == 'advertisement':
                self.ad_next = True
            else:
                self.ad_next = False

    def set_filtergraph(self):
        self.filtergraph = build_filtergraph(
            self.first, self.duration, self.seek, self.out,
            self.ad, self.ad_last, self.ad_next, self.is_dummy)

    def eof_handling(self, message, filler):
        self.seek = 0.0
        self.out = 20
        self.duration = 20
        self.ad = False

        day_in_sec = 86400.0
        ref_time = day_in_sec
        time = get_time('full_sec')

        if _playlist.start:
            ref_time = day_in_sec + _playlist.start

            if 0 <= time < _playlist.start:
                time += day_in_sec

        time_diff = self.out - self.seek + time
        new_len = self.out - self.seek - (time_diff - ref_time)

        if new_len <= 1800:
            self.out = abs(new_len)
            self.duration = abs(new_len)
            self.list_date = get_date(False)
            self.last_mod_time = 0.0
            self.first = False

            self.last_time = 0.0
        else:
            self.list_date = get_date(True)
            self.last_time += self.out - self.seek

        if filler:
<<<<<<< HEAD
            self.out = day_in_sec - self.begin
            self.duration = day_in_sec - self.begin
            self.src_cmd = gen_filler_loop(self.duration)
=======
            self.src_cmd = gen_filler_loop(self.out - self.seek)
>>>>>>> 5a2a7532

            if _storage.filler:
                self.is_dummy = False
                self.duration += 1
<<<<<<< HEAD
            else:
                self.is_dummy = True
=======
>>>>>>> 5a2a7532
        else:
            self.src_cmd = gen_dummy(self.out - self.seek)
            self.is_dummy = True
        self.set_filtergraph()

        if get_time('stamp') - self.timestamp > 3600 \
                and message != self.last_error:
            self.last_error = message
            mailer.error('{}\n{}'.format(message, self.json_file))
            self.timestamp = get_time('stamp')

        logger.error('{} {}'.format(message, self.json_file))

        self.last = False

    def next(self):
        while True:
            self.get_playlist()

            if self.clip_nodes is None:
                self.is_dummy = True
                self.set_filtergraph()
                yield self.src_cmd + self.filtergraph
                continue

            self.begin = self.init_time

            # loop through all clips in playlist
            for index, node in enumerate(self.clip_nodes["program"]):
                self.get_clip_in_out(node)

                # first time we end up here
                if self.first and \
                        self.last_time < self.begin + self.out - self.seek:
                    if self.has_begin:
                        # calculate seek time
                        self.seek = self.last_time - self.begin + self.seek

                    self.src = node["source"]

                    self.url_or_live_source()
                    self.get_input()
                    self.is_source_dummy()
                    self.get_category(index, node)
                    self.set_filtergraph()

                    self.first = False
                    self.last_time = self.begin
                    break
                elif self.last_time < self.begin:
                    if index + 1 == len(self.clip_nodes["program"]):
                        self.last = True
                    else:
                        self.last = False

                    if self.has_begin:
                        check_sync(self.begin, self._encoder)

                    self.src = node["source"]

                    self.url_or_live_source()
                    self.get_input()
                    self.is_source_dummy()
                    self.get_category(index, node)
                    self.set_filtergraph()

                    if self.time_left is None:
                        # normal behavior
                        self.last_time = self.begin
                    elif self.time_left > 0.0:
                        # when playlist is finish and we have time left
                        self.list_date = get_date(False)
                        self.last_time = self.begin
                        self.out = self.time_left

                        self.eof_handling(
                            'Playlist is not long enough!', False)

                    else:
                        # when there is no time left and we are in time,
                        # set right values for new playlist
                        self.list_date = get_date(False)
                        self.last_time = _playlist.start - 5
                        self.last_mod_time = 0.0

                    break

                self.begin += self.out - self.seek
            else:
<<<<<<< HEAD
                if not is_float(_playlist.start) or \
                        'length' not in self.clip_nodes:
=======
                if not _playlist.start or 'length' not in self.clip_nodes:
>>>>>>> 5a2a7532
                    # when we reach currect end, stop script
                    logger.info('Playlist reach End!')
                    return

                elif self.begin == self.init_time:
                    # no clip was played, generate dummy
                    self.eof_handling('Playlist is empty!', False)
                else:
                    # playlist is not long enough, play filler
                    self.eof_handling('Playlist is not long enough!', True)

            if self.src_cmd is not None:
                yield self.src_cmd + self.filtergraph


def main():
    year = get_date(False).split('-')[0]
    overlay = []

    if _pre_comp.copy:
        ff_pre_settings = ["-c", "copy", "-f", "mpegts", "-"]
    else:
        ff_pre_settings = [
            '-pix_fmt', 'yuv420p', '-r', str(_pre_comp.fps),
            '-c:v', 'mpeg2video', '-intra',
            '-b:v', '{}k'.format(_pre_comp.v_bitrate),
            '-minrate', '{}k'.format(_pre_comp.v_bitrate),
            '-maxrate', '{}k'.format(_pre_comp.v_bitrate),
            '-bufsize', '{}k'.format(_pre_comp.v_bufsize),
            '-c:a', 's302m', '-strict', '-2',
            '-ar', '48000', '-ac', '2',
            '-f', 'mpegts', '-']

        if os.path.isfile(_text.textfile):
            logger.info('Overlay text file: "{}"'.format(_text.textfile))
            overlay = [
                '-vf', ("drawtext=box={}:boxcolor='{}':boxborderw={}"
                        ":fontsize={}:fontcolor={}:fontfile='{}':textfile={}"
                        ":reload=1:x='{}':y='{}'").format(
                            _text.box, _text.boxcolor, _text.boxborderw,
                            _text.fontsize, _text.fontcolor, _text.fontfile,
                            _text.textfile, _text.x,  _text.y)
            ]

    try:
        if _playout.preview:
            # preview playout to player
            encoder = Popen([
                'ffplay', '-hide_banner', '-nostats', '-i', 'pipe:0'
                ] + overlay,
                stderr=None, stdin=PIPE, stdout=None
                )
        else:
            # playout to rtmp
            if _pre_comp.copy:
                encoder_cmd = [
                    'ffmpeg', '-v', 'info', '-hide_banner', '-nostats',
                    '-re', '-thread_queue_size', '256',
                    '-i', 'pipe:0', '-c', 'copy'
                ] + _playout.post_comp_copy
            else:
                encoder_cmd = [
                    'ffmpeg', '-v', 'info', '-hide_banner', '-nostats',
                    '-re', '-thread_queue_size', '256',
                    '-i', 'pipe:0'
                ] + overlay + _playout.post_comp_video \
                    + _playout.post_comp_audio

            encoder = Popen(
                encoder_cmd + [
                    '-metadata', 'service_name=' + _playout.name,
                    '-metadata', 'service_provider=' + _playout.provider,
                    '-metadata', 'year={}'.format(year)
                ] + _playout.post_comp_extra + [_playout.out_addr],
                stdin=PIPE
            )

        if _playlist.mode and not stdin_args.folder:
            watcher = None
            get_source = GetSourceIter(encoder)
        else:
            logger.info("start folder mode")
            media = MediaStore(_storage.extensions)
            media.fill(_storage.path)

            watcher = MediaWatcher(_storage.path, _storage.extensions, media)
            get_source = GetSource(media, _storage.shuffle)

        try:
            for src_cmd in get_source.next():
                if src_cmd[0] == '-i':
                    current_file = src_cmd[1]
                else:
                    current_file = src_cmd[3]

                logger.info('play: "{}"'.format(current_file))

                with Popen([
                    'ffmpeg', '-v', 'error', '-hide_banner', '-nostats'
                    ] + src_cmd + ff_pre_settings,
                        stdout=PIPE) as decoder:
                    copyfileobj(decoder.stdout, encoder.stdin)

        except BrokenPipeError:
            logger.error('Broken Pipe!')
            terminate_processes(decoder, encoder, watcher)

        except SystemExit:
            logger.info("got close command")
            terminate_processes(decoder, encoder, watcher)

        except KeyboardInterrupt:
            logger.warning('program terminated')
            terminate_processes(decoder, encoder, watcher)

        # close encoder when nothing is to do anymore
        if encoder.poll() is None:
            encoder.terminate()

    finally:
        encoder.wait()


if __name__ == '__main__':
    if not _playlist.mode or stdin_args.folder:
        from watchdog.events import PatternMatchingEventHandler
        from watchdog.observers import Observer

    main()<|MERGE_RESOLUTION|>--- conflicted
+++ resolved
@@ -831,16 +831,6 @@
             # then we generate a black clip
             # and calculate the seek in time, for when the playlist comes back
             self.eof_handling('Playlist not exist:', False)
-<<<<<<< HEAD
-=======
-
-        # when _playlist.start is set, use start time
-        if self.clip_nodes and _playlist.start:
-            self.has_begin = True
-            self.init_time = _playlist.start
-        else:
-            self.has_begin = False
->>>>>>> 5a2a7532
 
     def get_clip_in_out(self, node):
         if is_float(node["in"]):
@@ -962,22 +952,15 @@
             self.last_time += self.out - self.seek
 
         if filler:
-<<<<<<< HEAD
             self.out = day_in_sec - self.begin
             self.duration = day_in_sec - self.begin
             self.src_cmd = gen_filler_loop(self.duration)
-=======
-            self.src_cmd = gen_filler_loop(self.out - self.seek)
->>>>>>> 5a2a7532
 
             if _storage.filler:
                 self.is_dummy = False
                 self.duration += 1
-<<<<<<< HEAD
             else:
                 self.is_dummy = True
-=======
->>>>>>> 5a2a7532
         else:
             self.src_cmd = gen_dummy(self.out - self.seek)
             self.is_dummy = True
@@ -1067,12 +1050,8 @@
 
                 self.begin += self.out - self.seek
             else:
-<<<<<<< HEAD
                 if not is_float(_playlist.start) or \
                         'length' not in self.clip_nodes:
-=======
-                if not _playlist.start or 'length' not in self.clip_nodes:
->>>>>>> 5a2a7532
                     # when we reach currect end, stop script
                     logger.info('Playlist reach End!')
                     return
